#!/usr/bin/env python
# -*- coding: utf-8 -*-

from __future__ import print_function, unicode_literals
<<<<<<< HEAD
from io import open, StringIO
=======
from io import open, StringIO, BytesIO
>>>>>>> d04e84aa
from tempfile import NamedTemporaryFile

import argparse
import codecs
import locale
import os
import re
import sys
import traceback
import webbrowser


<<<<<<< HEAD
__updated__ = '2021-05-13 12:57:55'
=======
__updated__ = '2021-05-21 19:14:11'
>>>>>>> d04e84aa

BRIEF = """
sed.py - python sed module and command line utility\
"""
VERSION = '2.00'
COPYRIGHT = """
Copyright (c) 2021 Frank Schaeckermann
    (github dash fschaeckermann at snkmail dot com)'
Copyright (c) 2014 Gilles Arcas-Luque
    (gilles dot arcas at gmail dot com)
"""
DESCRIPTION = """\
This module implements a GNU sed version 4.8 compatible sed command and module.
This version is a major overhaul by Frank Schaeckermann of the original code
done by Gilles Arcas-Luque.
All missing sed command line options (based on GNU sed version 4.8) where
added, together with some further enhancements:
- restructured the code to be object-oriented through and through
- allows for multiple input files and multiple script-parts (-e and -f)
- inplace editing
- added all the documented backslash-escapes
- allow for much more powerful Python-syntax in regexp (-p or --python-syntax)
- added very detailed error handling with appropriate messages pointing at the
  exact script source location of the error
- supports \\L \\U \\l \\u and \\E in the replacement string
Things not working like in GNU sed version 4.8 are
- no support for character classes like [:lower:] due to missing support for
  them in Pyhton regular expressions (anybody having a list of all lower case
  unicode characters?)
- the e command is not implemented
These are the only two tests of the test suites contained in the project, that
fail. All other tests pass - including using newline as a delimiter for the s
command.
"""
LICENSE = """\
Permission is hereby granted, free of charge, to any person obtaining a copy
of this software and associated documentation files (the "Software"), to deal
in the Software without restriction, including without limitation the rights
to use, copy, modify, merge, publish, distribute, sublicense, and/or sell
copies of the Software, and to permit persons to whom the Software is
furnished to do so, subject to the following conditions:
The above copyright notice and this permission notice shall be included in
all copies or substantial portions of the Software.
THE SOFTWARE IS PROVIDED "AS IS", WITHOUT WARRANTY OF ANY KIND, EXPRESS OR
IMPLIED, INCLUDING BUT NOT LIMITED TO THE WARRANTIES OF MERCHANTABILITY,
FITNESS FOR A PARTICULAR PURPOSE AND NONINFRINGEMENT. IN NO EVENT SHALL THE
AUTHORS OR COPYRIGHT HOLDERS BE LIABLE FOR ANY CLAIM, DAMAGES OR OTHER
LIABILITY, WHETHER IN AN ACTION OF CONTRACT, TORT OR OTHERWISE, ARISING FROM,
OUT OF OR IN CONNECTION WITH THE SOFTWARE OR THE USE OR OTHER DEALINGS IN
THE SOFTWARE.
"""

DEFAULT_ENCODING = locale.getpreferredencoding()
PY2 = sys.version_info[0] == 2
if PY2:

    def make_unicode(strg, encoding):
        if type(strg) == str:
            return unicode(strg, encoding)
        else:
            return strg

else:
    class unicode(object):  # pragma: no cover @ReservedAssignment
        pass

    def make_unicode(strg, encoding):  # @UnusedVariable
        if type(strg) == bytes:
            return strg.decode(encoding)
        else:
            return strg

    def unichr(char):  # @ReservedAssignment
        return chr(char)


DEBUG_ENCODING = DEFAULT_ENCODING


def DEBUG(text, **kwargs):
    sys.stderr.write(text.format(**kwargs)+'\n')


class ScriptLine (object):
    debug = 0

    def __init__(self,
                 encoding=DEFAULT_ENCODING,
                 line=None,
                 lineno=0,
                 scriptIdx=0,
                 sourceIdx=0,
                 source=None):
        self.encoding = encoding
        if line is not None:
            self.line = make_unicode(line, encoding)
            while self.line.endswith('\n'):
                self.line = self.line[0:-1]
            if self.line.endswith('\\'):
                self.is_continued = True
                self.line = self.line[0:-1]  # remove continuation character
            else:
                self.is_continued = False
            self.line += '\n'  # and add back the escaped new line character
            self.pos = 0
            self.next = None
            if type(source) == int:
                src = '-e #{}'.format(source)
            elif source is None:
                src = 'stream #{}'.format(sourceIdx)
            else:
                src = '-f {}'.format(source)
            self.source = src + ' line {}'.format(lineno)
            self.scriptIdx = scriptIdx
            self.last_char = ' '
            self.last_pos = -1
            self.last_source = self.source

    @property
    def position(self):
        return self.last_source + ' char ' + str(self.last_pos + 1)

    def copy(self):
        new = ScriptLine()  # create empty object to be filled directly
        new.encoding = self.encoding
        new.line = self.line
        new.is_continued = self.is_continued
        new.pos = self.pos
        new.next = self.next
        new.source = self.source
        new.scriptIdx = self.scriptIdx
        new.last_char = self.last_char
        new.last_pos = self.last_pos
        new.last_source = self.last_source
        return new

    def become(self, scriptLine):
        self.encoding = scriptLine.encoding
        self.line = scriptLine.line
        self.is_continued = scriptLine.is_continued
        self.pos = scriptLine.pos
        self.next = scriptLine.next
        self.source = scriptLine.source
        self.scriptIdx = scriptLine.scriptIdx
        # we do not override last_char, last_pos nor last_source!

    def add_next(self, scriptLine):
        self.next = scriptLine
        return scriptLine

    def _printable(self, char_or_string_or_string_list):
        if type(char_or_string_or_string_list) in [list, tuple]:
            if len(char_or_string_or_string_list) == 0:
                return '[]'
            result = '['
            for string in char_or_string_or_string_list:
                result += self._printable(string)+', '
            return result[:-2]+']'
        elif len(char_or_string_or_string_list) > 1:
            result = u"'"
            for char in char_or_string_or_string_list:
                result += self._printable(char)
            return result+u"'"
        else:
            char_ord = ord(char_or_string_or_string_list)
            if char_ord < 0x20 or 0x7f <= char_ord <= 0x9f:
                return '\\x{ord:02x}'.format(ord=char_ord)
            return char_or_string_or_string_list

    def get_char(self):
        self.last_source = self.source
        self.last_pos = self.pos
        if self.pos < len(self.line):
            char = self.line[self.pos]
            self.pos += 1
            self.last_char = char
            if self.pos == len(self.line) and self.is_continued:
                self.become(self.next)
            if self.debug >= 3:
                DEBUG('get_char returning "{chr}" from {pos}',
                      chr=self._printable(char),
                      pos=self.position)
            return char
        self.last_char = '\0'
        if self.debug >= 3:
            DEBUG('get_char returning \\x00 from {pos}', pos=self.position)
        return '\0'

    def continue_on_next_line(self):
        if self.pos == len(self.line) and self.next:
            if self.debug >= 3:
                DEBUG('continue_on_next_line: switching to next line')
            self.become(self.next)
        elif self.debug >= 3:
            DEBUG('continue_on_next_line: not switching to next line')

    def look_ahead(self, *args):
        for i in range(len(args)):
            if self.pos+i >= len(self.line) or self.line[self.pos+i] not in args[i]:
                if self.debug >= 3:
                    DEBUG('look_ahead returning False for {args} at {pos}',
                          args=self._printable(args),
                          pos=self.position)
                return False
        if self.debug >= 3:
            DEBUG('look_ahead returning True for {args} at {pos}',
                  args=self._printable(args),
                  pos=self.position)
        return True

    def get_non_space_char_within_current_line(self):
        if self.debug >= 3:
            DEBUG('get_non_space_char_within_current_line entered')
        char = self.get_char()
        while char != '\n' and char.isspace():
            char = self.get_char()
        if self.debug >= 3:
            DEBUG('get_non_space_char_within_current_line returning {chr} from {pos}',
                  chr=self._printable(char),
                  pos=self.position)
        return char

    def get_non_space_char_within_continued_lines(self):
        if self.debug >= 3:
            DEBUG('get_non_space_char_within_continued_lines entered')
        char = self.get_char()
        while char.isspace():
            char = self.get_char()
        if self.debug >= 3:
            DEBUG('get_non_space_char_within_continued_lines returning {chr} from {pos}',
                  chr=self._printable(char),
                  pos=self.position)
        return char

    def skip_space_within_continued_lines(self):
        if self.debug >= 3:
            DEBUG('skip_space_within_continued_lines entered')
        char = self.last_char
        while char.isspace():
            char = self.get_char()
        if self.debug >= 3:
            DEBUG('skip_space_within_continued_lines returning {chr} from {pos}',
                  chr=self._printable(char),
                  pos=self.position)
        return char

    def skip_over_end_of_cmd(self):
        if self.debug >= 3:
            DEBUG('skip_over_end_of_cmd entered')
        char = self.last_char
        if char == '\0' or char.isspace():
            char = self.get_non_space_char_within_continued_lines()
        while (char == '\0' or char == '#' or char == ';'):
            if char == '\0':
                if self.next is not None:
                    self.become(self.next)
                else:
                    return char
            elif char == '#':
                self.pos = len(self.line)  # skip to end of line
            char = self.get_non_space_char_within_continued_lines()
        if self.debug >= 3:
            DEBUG('skip_over_end_of_cmd returning {chr} from {pos}',
                  chr=self._printable(char),
                  pos=self.position)
        return char

    def is_end_of_cmd(self):
        if self.debug >= 3:
            DEBUG('is_end_of_cmd entered')
        char = self.last_char
        if char.isspace():
            char = self.get_non_space_char_within_continued_lines()
        if self.debug >= 3:
            DEBUG('is_end_of_cmd returning {bool}', bool=(char in ';#}\0'))
        return char in ';#}\0'  # block-end is implicit eoc


PLACE_NOESCAPE = 0
PLACE_TEXT = 1
PLACE_REPL = 2
PLACE_REGEXP = 4
PLACE_CHRSET = 8
PLACE_NAMES = {
        PLACE_TEXT: 'normal text',
        PLACE_REPL: 'replacement',
        PLACE_REGEXP: 'regular expression',
        PLACE_CHRSET: 'character set',
    }


class Script(object):

    def __init__(self, sed):
        # we need this for access to configuration
        self.sed = sed
        self.needs_last_line = False
        self.first_line = None
        self.last_line = None
        self.script_line = None
        self.obj_idx = 0
        self.strg_idx = 0
        self.file_idx = 0
        self.script_idx = 0
        self.referenced_labels = {}
        self.defined_labels = {}
        self.started_blocks = []
        self.first_command_entry = None
        self.cmd_idx = 0

    def __str__(self):
        if self.first_command_entry is None:  # pragma: no cover  (only used within IDE)
            return '<nothing compiled yet>'
        result = ''
        command = self.first_command_entry
        while command:
            result += str(command) + '\n'
            if command.function == '{':
                command = command.branch
            else:
                command = command.next
        return result

    def command_index(self):
        self.cmd_idx += 1
        return self.cmd_idx

    # convenience methods that are
    # all delegated to script_line
    @property
    def position(self):
        return self.script_line.position

    def get_char(self):
        return self.script_line.get_char()

    def get_non_space_char_within_current_line(self):
        return self.script_line.get_non_space_char_within_current_line()

    def get_non_space_char_within_continued_lines(self):
        return self.script_line.get_non_space_char_within_continued_lines()

    def skip_space_within_continued_lines(self):
        return self.script_line.skip_space_within_continued_lines()

    def look_ahead(self, *args):
        return self.script_line.look_ahead(*args)

    # methods to add script content
    def add_string(self, strg, encoding):
        self.script_idx += 1
        self.strg_idx += 1
        lineno = 0
<<<<<<< HEAD
        unicode_strg = make_unicode(strg, self.sed.encoding)
        for line in unicode_strg.split('\n'):
            lineno += 1
            self._add(ScriptLine(
                          self.sed.encoding,
=======
        unicode_strg = make_unicode(strg, encoding)
        for line in unicode_strg.split('\n'):
            lineno += 1
            self._add(ScriptLine(
                          encoding,
>>>>>>> d04e84aa
                          line,
                          lineno,
                          self.script_idx,
                          self.strg_idx,
                          self.strg_idx))
        # no continuation check here, since the
        # commands a, i and c can span multiple
        # strings

    def add_file(self, filename, encoding):
        self.script_idx += 1
        self.file_idx += 1
        lineno = 0
<<<<<<< HEAD
        filename = make_unicode(filename, encoding)
=======
        filename = make_unicode(filename, sys.getfilesystemencoding())
>>>>>>> d04e84aa
        if not os.path.exists(filename):
            raise SedException('', 'Script file {file} does not exist.', file=filename)
        try:
            with open(filename, 'rt', encoding=encoding) as f:
                for line in f.readlines():
                    lineno += 1
                    self._add(ScriptLine(
<<<<<<< HEAD
                                    self.sed.encoding,
=======
                                    encoding,
>>>>>>> d04e84aa
                                    line,
                                    lineno,
                                    self.script_idx,
                                    self.file_idx,
                                    filename))
        except IOError as e:  # pragma: no cover
            raise SedException('', 'Error reading script file {file}: {err}',
                               file=filename, err=str(e))
        # if last line is continued, add another
        # empty line to resolve continuation
        if self.last_line.is_continued:
<<<<<<< HEAD
            self._add(ScriptLine(self.sed.encoding, '\n', lineno + 1,
=======
            self._add(ScriptLine(encoding, '\n', lineno + 1,
>>>>>>> d04e84aa
                                 self.script_idx, self.file_idx, None))

    def add_object(self, script_stream, encoding):
        self.script_idx += 1
        self.obj_idx += 1
        lineno = 0
        for line in script_stream.readlines():
            lineno += 1
            self._add(ScriptLine(
<<<<<<< HEAD
                            self.sed.encoding,
=======
                            encoding,
>>>>>>> d04e84aa
                            line,
                            lineno,
                            self.script_idx,
                            self.obj_idx,
                            None))
        # if last line is continued, add another
        # empty line to resolve continuation
        if self.last_line.is_continued:
<<<<<<< HEAD
            self._add(ScriptLine(self.sed.encoding, '\n', lineno + 1,
=======
            self._add(ScriptLine(encoding, '\n', lineno + 1,
>>>>>>> d04e84aa
                                 self.script_idx, self.obj_idx, None))

    def _add(self, script_line):
        self.first_command_entry = None
        if self.last_line:
            self.last_line = self.last_line.add_next(script_line)
        else:
            self.first_line = script_line
            self.last_line = script_line

    def _check_continuation(self):
        if self.last_line.is_continued:
            raise SedException(self.last_line.source,
                               'Invalid line continuation on last script line')

    def get_first_command(self):
        if self.first_command_entry is None:
            self.compile()
        return self.first_command_entry

    # methods to parse and compile the script
    def compile(self):
        if not self.first_line:
            raise SedException('', 'No script specified.')
        self._check_continuation()  # in case the last -e ended in continuation
        ScriptLine.debug = self.sed.debug
        self.referenced_labels = {}
        self.defined_labels = {}
        self.started_blocks = []
        self.parse_flags()
        self.first_command_entry = None
        last_command = None
        self.script_line = self.first_line.copy()
        command = self.get_command()
        while command is not None:
            if self.sed.debug >= 2:
                DEBUG('{cmd}', cmd=command)
            if not last_command:
                self.first_command_entry = command
            else:
                last_command.next = command
            last_command = command
            command = self.get_command()
        if len(self.started_blocks) > 0:
            raise SedException('', 'Unclosed blocks starting at {blockpos}',
                               blockpos=', '.join(b.position for b in
                                                  self.started_blocks))
        if len(self.referenced_labels) > 0:
            raise SedException('', 'Undefined labels referenced:\n    {lbls}',
                               lbls='\n    '
                               .join('{} at {}'
                                     .format(ref.label, ref.position)
                                     for (_, ref_list) in
                                     sorted(self.referenced_labels.items())
                                     for ref in ref_list))

    def parse_flags(self):
        # get flags from first line of script
        if self.first_line.line:
            flags = (self.first_line.line.strip() + '   ')[0:3].strip()
            if flags in ['#n', '#nr', '#rn']:
                self.sed.no_autoprint = True
            if flags in ['#r', '#nr', '#rn']:
                self.sed.regexp_extended = True

    def get_command(self):
        position, addr_range, function = self.get_address()
        # function is the first char after address range.
        # '' if not found and None at script end
        if function == '' or function == '\n' or function == '\0':
            raise SedException(position, 'Address without a command')
        if function is None:
            return None
        else:
            return Command.factory(self, addr_range, function)

    def get_char_list(self, delim):
        u""" this parses a list of characters for the y command """
        strg = ''
        unescstrg = ''
        char = self.get_char()
        while char != '\0' and char != delim:
            if char == '\\':
                if self.look_ahead(delim):
                    char = self.get_char()
                    unesc = char
                else:
                    char, _, unesc = self.get_escape(PLACE_TEXT)
            else:
                unesc = char
            strg += char
            unescstrg += unesc
            char = self.get_char()
        return char, strg, unescstrg

    def get_name(self, kind, alpha_only=True, skip_space=False):
        nme = ''
        if skip_space:
            char = self.get_non_space_char_within_continued_lines()
        else:
            char = self.get_char()
        while (char not in '\0;#}' and
               (char.isalpha() or not (char.isspace() or alpha_only))):
            if char == '\\':
                raise SedException(self.position,
                                   'No backslash escapes allowed in {kind} name.',
                                   kind=kind)
            nme += char
            char = self.get_char()
        return char, nme

    def get_unicode_name(self):
        nme = ''
        char = self.get_char()
        while char not in '\n\0;#}':
            if char == '\\':
                raise SedException(self.position,
                                   'No backslash escapes allowed in unicode character name.')
            nme += char
            char = self.get_char()
        return char, nme

    def get_number(self, first_digit=None):
        if first_digit is None:
            char = self.get_char()
        else:
            char = first_digit
        if char not in '0123456789':
            raise SedException(self.position, 'Expected number')
        num = 0
        while char in '0123456789':
            num = num * 10 + int(char)
            char = self.get_char()
        return char, num

    def get_to_line_end(self):
        result = ''
        char = self.get_non_space_char_within_current_line()
        if char == '\n':
            # there was no non-space character on the current line
            # but it has a continuation on the next line.
            char = self.get_char()
        while char != '\0':
            if char == '\\':
                _, _, unesc = self.get_escape(PLACE_TEXT)
                char = unesc
            result += char
            char = self.get_char()
        if result.endswith('\n'):
            result = result[:-1]  # remove possibly trailing new line
        return result

    def get_escape(self, place):
        """
        places: 1 normal text
                2 replacement
                4 regexp
                8 charset
        sed: 12: \\s \\S \\w \\W
              4: \\b \\B \\< \\> \\<backtic> \\<forwardtic>
              2: \\E \\U \\u \\L \\l
              6: \\1..\\9
             15: \\a \\f \\n \\r \\t \\v \\
             15: \\cx \\d### \\o### \\x##
        py:  12: \\w \\W \\s \\S \\d \\D
              4: \\b \\B \\A \\Z
              6: \\1..\\9 \\10..\\99
             15: \\a \\f \\n \\r \\t \\v \\
             15: \\0 \\01..\\07 \\001..\\377 \\x##
             15: \\u#### \\U######## \\N{name}
         returns (original string, python string, unescaped character
                  - or None for functional escapes)
        """
        pos = self.position
        if place == PLACE_CHRSET:
            # if the backslash is not escaping something, it stands for itself
            # (no need to double it in this case)
            if not self.look_ahead('afnrtvsSwW0cdox' if self.sed.sed_compatible else
                                   'afnrtvsSwW0123xdDuUN'):
                return '\\', '\\\\', '\\'
        char = self.get_char()
        # first the stuff that is the same for both
        if char == 'a':
            return '\\a', '\\a', '\a'
        elif char == 'f':
            return '\\f', '\\f', '\f'
        elif char == 'n':
            return '\\n', '\\n', '\n'
        elif char == 'r':
            return '\\r', '\\r', '\r'
        elif char == 't':
            return '\\t', '\\t', '\t'
        elif char == 'v':
            return '\\v', '\\v', '\v'
        elif char == '\\':
            return '\\\\', '\\\\', '\\'
        elif (place & (PLACE_REGEXP + PLACE_CHRSET)
                and char in 'sSwW'
              or place & PLACE_REGEXP and char in 'bB'):
            char = '\\' + char
            return char, char, None
        elif place == PLACE_REPL and char in 'lLuUE':
            # \\u and \\U collides with Python unicode
            # escapes, but for replacement strings
            # modifying case is more important
            return '\\' + char, '\\' + char, None
        if self.sed.sed_compatible:
            if place == PLACE_REGEXP:
                if char == '\u0060':
                    return '\\\u0060', '\\A', None
                elif char == '\u00B4':
                    return '\\\u00B4', '\\Z', None
                elif char == '<':
                    return '\\<', '(?:\\b(?=\\w))', None
                elif char == '>':
                    return '\\>', '(?:\\b(?=\\W))', None
            if place & (PLACE_REGEXP + PLACE_REPL):
                if char.isdigit() and char != '0':  # group backreference?
                    return '\\' + char, '(?:\\' + char + ')', None
            if char == 'c':
                char = self.get_char()
                if char == '\\':
                    raise SedException(
                        self.script_line.position,
                        'Recursive escaping after \\c not allowed')
                if char.islower():
                    char_ord = ord(char.upper()) ^ 64
                else:
                    char_ord = ord(char) ^ 64
                char = '\\c' + char
                return (char,
                        '\\x'+format(char_ord, '02x'),
                        unichr(char_ord))
            # now we deal with byte escapes of which multiple in a row
            # may actually form a multi-byte character in the chosen
            # encoding and thus must all be processed together to be
            # able to decode it into unicode.
            # This is only done for sed compatible scripts. In Python
            # syntax, the according unicode-escape sequences \\u, \\U
            # or \\N must be used instead.
            strg = ''
            pystrg = ''
            unesc = bytearray()
            while char in 'dox0':
                if char == 'd':
                    num = self.get_char()+self.get_char()+self.get_char()
                    base = 10
                elif char == 'o':
                    num = self.get_char()+self.get_char()+self.get_char()
                    base = 8
                elif char == 'x':
                    num = self.get_char()+self.get_char()
                    base = 16
                else:
                    num = '0'
                    base = 10
                try:
                    int_num = int(num, base)
                except ValueError:
                    raise SedException(
                        pos,
                        'Invalid byte escape \\{chr}{num}. Number is not of base {base}.',
                        chr=char, num=num, base=base)
                strg += '\\'+char+num
                pystrg += '\\x'+format(int_num, '02x')
                unesc.append(int_num)
                try:
                    # let's try if we can decode this to unicode yet
<<<<<<< HEAD
                    return strg, pystrg, unesc.decode(self.sed.encoding)
=======
                    return strg, pystrg, unesc.decode(self.script_line.encoding)
>>>>>>> d04e84aa
                except UnicodeDecodeError:
                    # we do not have enough bytes yet, let's check if there is more available
                    if self.look_ahead('\\', 'dox0'):
                        char = self.get_char()  # get \\
                        char = self.get_char()  # get escaped character
                    else:
                        # no more byte escapes available... report error
                        raise SedException(
                            pos,
                            'Incomplete byte escape data for a valid character in encoding {enc}',
<<<<<<< HEAD
                            enc=self.sed.encoding)
=======
                            enc=self.script_line.encoding)
>>>>>>> d04e84aa
        else:
            if (char in 'AZ' and place == PLACE_REGEXP  # noqa: E127
                  or char in 'dD' and place & (PLACE_REGEXP + PLACE_CHRSET)):
                char = '\\' + char
                return char, char, None
            if char.isdigit():
                if char in '01234567' and self.look_ahead('01234567', '01234567'):
                    # we have got a 3-digit octal escape
                    char += self.get_char()+self.get_char()
                    return '\\'+char, '\\'+char, unichr(int(char, 8))
                elif char == '0' and self.look_ahead('1234567'):
                    # we have got a 2-digit octal escape
                    char += self.get_char()
                    return '\\'+char, '\\'+char, unichr(int(char, 8))
                elif char == '0':
                    # we have got a zero-byte-escape
                    return '\\0', '\\0', '\0'
                else:  # char in '123456789'!
                    # we have group backreference
                    if self.look_ahead('0123456789'):
                        char += self.get_char()
                    if place != PLACE_REGEXP and place != PLACE_REPL:
                        raise SedException(
                            pos,
                            '\\{esc} is a group backreference outside of a regexp or replacement.',
                            esc=char)
                    char = '\\'+char
                    return char, '(?:'+char+')', None
            if char == 'x':
                hex_num = (self.get_char() + self.get_char())
                char = '\\x' + hex_num
                try:
                    num = int(hex_num, 16)
                    return char, char, unichr(num)
                except ValueError:
                    raise SedException(
                        pos,
                        'Invalid hex code in byte escape {esc}',
                        esc=char)
            elif char == 'u':
                hex_num = (self.get_char()
                           + self.get_char()
                           + self.get_char()
                           + self.get_char())
                char = '\\u' + hex_num
                try:
                    num = int(hex_num, 16)
                    return char, char, unichr(num)
                except ValueError:
                    raise SedException(
                        pos,
                        'Invalid hex code in unicode escape {esc}',
                        esc=char)
            elif char == 'U':
                hex_num = (self.get_char()
                           + self.get_char()
                           + self.get_char()
                           + self.get_char()
                           + self.get_char()
                           + self.get_char()
                           + self.get_char()
                           + self.get_char())
                char = '\\U' + hex_num
                try:
                    num = int(hex_num, 16)
                    return char, char, unichr(num)
                except ValueError:
                    raise SedException(
                        pos,
                        'Invalid hex code in unicode escape {esc}',
                        esc=char)
            elif char == 'N':
                char = self.get_char()
                if char != '{':
                    raise SedException(
                        pos,
                        'Invalid unicode escape \\N{char}. ' +
                        'Expected { but found {char}',
                        char=char)
                char, nme = self.get_unicode_name()
                if char != '}':
                    raise SedException(
                        pos,
                        'Invalid unicode escape \\N{{{esc}. ' +
                        'Missing } behind the character name.',
                        esc=nme)
                nme = '\\N{' + nme + '}'
                return nme, nme, codecs.getdecoder('unicode_escape')(nme)[0]
        if char.isalnum() and place != PLACE_TEXT:
            raise SedException(pos,
                               '\\{char} is not a valid escape in a {plce}.',
                               char=char,
                               plce=PLACE_NAMES[place])
        # keep everything else as it was
        return '\\' + char, '\\' + char, char

    def get_regexp(self, delim, address=True):
        position = self.position
        swap_escapes = not self.sed.regexp_extended and self.sed.sed_compatible
        char = self.get_char()
        if char == delim:
            regexp = SedRegexpEmpty(position, delim, address=address)
        else:
            # we use this to keep track of $ characters
            # in the python pattern since we may need to
            # modify them to achieve sed compatibility,
            # because the dollar sign has context-dependent
            # behavior in sed:
            #  1. $ not at the end of a regular expression
            #     are to be taken literally
            #  2. in a single line substitution $ only
            #     matches the end of the pattern space
            #  3. in a multi line substitution $ matches
            #     the end of the pattern space AND right
            #     before any new-line
            # This is a problem, because in a python regexp
            # $ always behaves like 3.
            # So for 1. we need to replace $ with \\$ and
            # for 2. we need to replace $ with \\Z.
            # Unfortunately, we can only decide what to do
            # for 2. AFTER we parsed the flags behind
            # the regexp and in the case of the s command
            # even later - after parsing the sed-flags
            dollars = []
            pattern = ''
            py_pattern = ''
            pychr = ''
            last_char = ''
            last_pychr = ''
            while char != '\0' and char != delim:
                pychr = char
                processed = False
                if char == '\\':
                    processed = True
                    if swap_escapes and self.look_ahead('(){}|+?'):
                        chr2 = self.get_char()
                        char += chr2
                        pychr = chr2
                    elif self.look_ahead(delim):
                        char = self.get_char()
                        pychr = char
                    else:
                        char, pychr, unesc = self.get_escape(PLACE_REGEXP)
                        # Module re only supports \\u, \\U from Python 3.3 and
                        # \\N from 3.8. So we resolve these escape sequences here,
                        # to allow using them even with earlier Python versions.
                        # Furthermore byte-escape sequences under sed comaptibility
                        # may specify multi-byte characters in the encoding. They
                        # are resolved here as well. And the resolved characters
                        # are processed as if they where specified in the script
                        # themselves. Meaning, that special characters like ^ max
                        # be specified through byte- or unicode-escapes. Just like
                        # with GNU sed.
                        if pychr[:2] in ['\\u', '\\U', '\\N', '\\x']:
                            char = unesc
                            processed = False

                if not processed:
                    # backslashes coming from byte-escapes will stand for themselves
                    pychr = char
                    if char == '\\':
                        char = '\\\\'
                        pychr = char
                    elif char in '(){}|+?':
                        if swap_escapes:
                            pychr = '\\' + pychr
                    elif char == '[':
                        char, pychr = self.get_charset()
                    elif self.sed.sed_compatible:
                        # in sed a ^ not at the beginning of
                        # a regexp must be taken literally
                        if char == '^' and not (last_pychr in ['(', '|', '']):
                            pychr = '\\^'
                        elif char == '$':
                            # remember this dollar sign's position in py_pattern
                            dollars.append(len(py_pattern))

                if self.sed.sed_compatible and pychr == '?' \
                   and last_pychr in ['(', '+', '*']:
                    raise SedException(
                        self.position,
                        'Invalid regexp: {last}{char} is not allowed ' +
                        'in sed compatible mode.',
                        char=char,
                        last=last_char)
                pattern += char
                py_pattern += pychr
                last_char = char
                last_pychr = pychr
                char = self.get_char()
            if char != delim:
                raise SedException(
                    self.position,
                    'Invalid regex: expected closing delimiter {delim}',
                    delim=delim)
            regexp = SedRegexp(position, delim, pattern,
                               py_pattern, dollars, address=address)
        if address:
            multi_line = False
            ignore_case = False
            char = self.get_non_space_char_within_continued_lines()
            while char in ['I', 'M']:
                if char == 'M':
                    if multi_line:
                        raise SedException(
                            self.position,
                            'Invalid regex: flag M specified multiple times')
                    regexp.set_multi_line()
                    multi_line = True
                elif char == 'I':
                    if ignore_case:
                        raise SedException(
                            self.position,
                            'Invalid regex: flag I specified multiple times')
                    regexp.set_ignore_case()
                    ignore_case = True
                char = self.get_non_space_char_within_continued_lines()
        return char, regexp

    def get_charset(self):
        # handle []...] and [^]...]
        charset = '['
        char = self.get_char()
        if char == '^':
            charset += char
            char = self.get_char()
        if char == ']':
            charset += char
            char = self.get_char()
        pyset = charset
        while char != ']' and char != '\0':
            if char == '[' and self.look_ahead(':=.'):
                position = self.position
                class_char = self.get_char()
                class_name = {':': 'character class',
                              '=': 'equivalence class',
                              '.': 'collating symbol'}[class_char]
                char2, nme = self.get_name(class_name)
                if char2 != class_char or not self.look_ahead(']'):
                    char = self.get_char()
                    raise SedException(
                        position,
                        '[{clschr}{nme}{char2}{char} in charset' +
                        ' is not a valid {cls} specification',
                        clschr=class_char,
                        nme=nme,
                        char2=char2,
                        char=char,
                        cls=class_name)
                char = self.get_char()
                class_spec = '[' + class_char + nme + class_char + ']'
                charset += class_spec
                pyset += charset
                raise SedException(
                    position,
                    'The {nme} specification {spec} is not supported' +
                    ' by Python regular expressions.',
                    nme=class_name,
                    spec=class_spec)
            elif char == '\\':
                esc, pyesc, _ = self.get_escape(PLACE_CHRSET)
                charset += esc
                pyset += pyesc
            else:
                charset += char
                pyset += char
            char = self.get_char()
        if char != ']':
            raise SedException(self.position,
                               'Invalid regex: charset not closed')
        return charset + char, pyset + char

    def get_replacement(self, delim):
        replacement = Replacement()
        char = self.get_char()
        while char != '\0' and char != delim:
            if char == '\\':
                if self.look_ahead(delim):
                    char = self.get_char()
                    replacement.add_literal('\\' + char, char)
                else:
                    char, pychr, unesc = self.get_escape(PLACE_REPL)
                    if unesc is not None:
                        replacement.add_literal(char, unesc)
                    else:
                        replacement.add_escape(char, pychr)
            elif char == '&' and self.sed.sed_compatible:
                replacement.add_group(char, 0)
            else:
                replacement.add_literal(char, char)
            char = self.get_char()
        if char != delim:
            return None
        return replacement

    def get_address(self):
        from_addr = None
        addr_range = None
        char = self.script_line.skip_over_end_of_cmd()
        position = self.position
        if char == '\0':
            return position, None, None
        if char == '\\' or char == '/':
            if char == '\\':
                char = self.get_char()
            char, regexp = self.get_regexp(char, address=True)
            # make sure we keep sed compatibility
            regexp.process_flags_and_dollars()
            from_addr = AddressRegexp(self.sed, regexp)
        elif char in '0123456789':
            char, num = self.get_number(char)
            if char == '~':
                char, step = self.get_number()
                if step > 0:
                    from_addr = AddressStep(self.sed, num, step)
                elif num == 0:
                    from_addr = AddressZero(self.sed)
                else:
                    from_addr = AddressNum(self.sed, num)
            elif num == 0:
                from_addr = AddressZero(self.sed)
            else:
                from_addr = AddressNum(self.sed, num)
        elif char == '$':
            from_addr = AddressLast(self.sed)
            char = self.get_char()
            self.needs_last_line = True
        else:  # no address found
            return position, AddressRangeNone(), char
        char = self.script_line.skip_space_within_continued_lines()
        if char == ',':
            char = self.script_line.get_non_space_char_within_continued_lines()
            if char == '\0':
                raise SedException(
                    self.position,
                    'Invalid address specification: missing to-address')
            exclude = False
            excl_pos = self.position
            if char == '-':
                exclude = True
                char = self.get_non_space_char_within_continued_lines()
            if char == '\\' or char == '/':
                if char == '\\':
                    char = self.get_char()
                char, regexp = self.get_regexp(char, address=True)
                # make sure we keep sed compatibility
                regexp.process_flags_and_dollars()
                if isinstance(from_addr, AddressZero):
                    addr_range = AddressRangeZeroToRegexp(from_addr,
                                                          regexp,
                                                          exclude)
                else:
                    addr_range = AddressRangeToRegexp(from_addr,
                                                      regexp,
                                                      exclude)
            elif char in '0123456789':
                num_pos = self.position
                char, num = self.get_number(char)
                if num == 0:
                    raise SedException(num_pos, 'Invalid use of zero address')
                addr_range = AddressRangeToNum(from_addr, num, exclude)
            elif char == '~':
                char, multiple = self.get_number()
                if multiple == 0:
                    if exclude:
                        raise SedException(excl_pos,
                                           'Invalid use of exclude flag')
                    addr_range = AddressRangeFake(from_addr)
                else:
                    addr_range = AddressRangeToMultiple(from_addr,
                                                        multiple,
                                                        exclude)
            elif char == '+':
                char, count = self.get_number()
                if count == 0:
                    if exclude:
                        raise SedException(excl_pos,
                                           'Invalid use of exclude flag')
                    addr_range = AddressRangeFake(from_addr)
                else:
                    addr_range = AddressRangeToCount(from_addr, count, exclude)
            elif char == '$':
                addr_range = AddressRangeToLastLine(from_addr, exclude)
                char = self.get_char()
                self.needs_last_line = True
            else:
                raise SedException(self.position,
                                   'Invalid to-address in address range')
        else:  # only an address found - no range
            addr_range = AddressRangeFake(from_addr)
        char = self.script_line.skip_space_within_continued_lines()
        if (isinstance(from_addr, AddressZero) and
            not isinstance(addr_range,
                           AddressRangeZeroToRegexp)):
            raise SedException(position, 'Invalid use of zero address')
        if char == '!':
            char = self.get_non_space_char_within_continued_lines()
            addr_range.set_negate(True)
        return position, addr_range, char

    def reference_to_label(self, label_ref_command):
        label = label_ref_command.label
        if label in self.defined_labels:
            label_ref_command.branch = self.defined_labels[label]
        else:
            ref = self.referenced_labels.get(label, None)
            if ref:
                ref.append(label_ref_command)
            else:
                self.referenced_labels[label] = [label_ref_command]

    def define_label(self, label_def_command):
        label = label_def_command.label
        if label in self.defined_labels:
            raise SedException(
                self.position,
                'Label {lbl} redefined at {redef} (first appeared at {orig})',
                lbl=label,
                redef=label_def_command.position,
                orig=self.defined_labels[label].position)
        self.defined_labels[label] = label_def_command
        references = self.referenced_labels.pop(label, [])
        for cmd in references:
            cmd.branch = label_def_command

    def register_block_start(self, block_start_cmd):
        self.started_blocks.append(block_start_cmd)

    def process_block_end(self, block_end_cmd):
        if len(self.started_blocks) > 0:
            block_start_cmd = self.started_blocks.pop()
            if block_start_cmd.next:
                block_start_cmd.branch = block_start_cmd.next
            else:  # we have got an empty block!
                block_start_cmd.branch = block_end_cmd
            block_start_cmd.next = block_end_cmd
        else:
            raise SedException(block_end_cmd.position,
                               'No matching open block for block end command')


class Sed(object):
    u"""Usage:
    from PythonSed import Sed, SedException
    sed = Sed()
    sed.no_autoprint = True/False
    sed.regexp_extended = True/False
    sed.in_place = None/Backup-Suffix
    sed.separate = True/False
    sed.debug = debug level (0=no debug, 1=debug execution,
                             2=debug compile, 3=trace compile)
    sed.load_script(myscript)             file name or open file or stream
    sed.load_string(mystring)             literal string
    sed.load_scripts(myscripts)           list of file names, files or streams
    lines = sed.apply(myinput)            print lines to stdout
    lines = sed.apply(myinput, None)      do not print lines
    lines = sed.apply(myinput, myoutput)  print lines to myoutput
    myinput and myoutput may be:
    * strings, in that case they are interpreted as file names
    * file-like objects (including streams)
    Note that if myinput or myoutput are file-like objects, they must be closed
    by the caller.
    """

    def __init__(self,
                 encoding=DEFAULT_ENCODING,
                 line_length=70,
                 no_autoprint=False,
                 regexp_extended=False,
                 sed_compatible=True,
                 in_place=None,
                 separate=False,
                 debug=0):
        self.encoding = encoding
        self.line_length = line_length
        self.no_autoprint = no_autoprint
        self.regexp_extended = regexp_extended
        self.sed_compatible = sed_compatible
        self.in_place = in_place
        self.separate = separate
        self.debug = debug
        self.writer = None
        self.reader = None
        self.PS = ''
        self.HS = ''
        self.subst_successful = False
        self.append_buffer = []
        self.script = Script(self)
        self.exit_code = 0

    def normalize_string(self, strng, line_length):
        if strng is None:  # pragma: no cover (debug only)
            yield ''
            return
<<<<<<< HEAD
        byteArray = bytearray(strng, self.encoding)
=======
        byteArray = bytearray(strng, self.writer.current_encoding)
>>>>>>> d04e84aa
        x = ''
        for c in byteArray:
            if 32 <= c <= 127:
                c = unichr(c)
                if c == '\\':
                    x += c
                x += c
            elif c == ord('\a'):
                x += '\\a'
            elif c == ord('\f'):
                x += '\\f'
            elif c == ord('\n'):
                x += '\\n'
            elif c == ord('\r'):
                x += '\\r'
            elif c == ord('\t'):
                x += '\\t'
            elif c == ord('\v'):
                x += '\\v'
            else:
                o = oct(c)
                if o.startswith('0o'):
                    o = o[2:]
                x += '\\' + ('000'+o)[-3:]
        width = line_length - 1
        while len(x) > width:
            yield (x[:width] + '\\')
            x = x[width:]
        yield (x + '$')

    def write_state(self, title):
        self.stateWriter.writeState(title)

    def load_script(self,
                    filename,
                    encoding=None):
        if encoding is None:
            encoding = self.encoding
        if type(filename) == str or PY2 and type(filename) == unicode:
            self.script.add_file(filename, encoding)
        else:
            self.script.add_object(filename, encoding)

    def load_string(self, string, encoding=None):
        if encoding is None:
            encoding = self.encoding
        if type(string) == list:
            self.load_string_list(string, encoding=encoding)
        else:
            self.script.add_string(string, encoding)

    def load_string_list(self, string_list, encoding=None):
        if type(string_list) != list:
            raise SedException('', 'Input to load_string_list must be a list of strings.')
        if encoding is None:
            encoding = self.encoding
        buffer = StringIO()
        for strg in string_list:
            strg = make_unicode(strg, encoding)
            buffer.write(strg)
            if not strg.endswith('\n'):
                buffer.write('\n')
        self.script.add_string(buffer.getvalue(), encoding)

    def readline(self):
        self.subst_successful = False
        return self.reader.readline()

    def is_last_line(self):
        return self.reader.is_last_line()

    def file_line_no(self):
        return self.reader.line_number

    def printline(self, source, line):
        self.writer.printline(line)
        if self.debug > 0:
            prefix = 'printing (' + source + '): '
            for lne in line.split('\n'):
                DEBUG('{prefix}{lne}', prefix=prefix, lne=lne.replace(' ', '\N{MIDDLE DOT}'))

    def flush_append_buffer(self):
        for line in self.append_buffer:
            self.printline('appnd', line)
        self.append_buffer = []

    def getReader(self,
                  inputs,
                  encoding,
                  writer,
                  separate,
                  needs_last_line):
        if needs_last_line:
            if writer.is_inplace():
                return ReaderBufferedSeparateInputsInplace(inputs, encoding, writer)
            elif separate:
                return ReaderBufferedSeparateInputs(inputs, encoding)
            else:
                return ReaderBufferedOneStream(inputs, encoding)
        elif writer.is_inplace():
            return ReaderUnbufferedSeparateInputsInplace(inputs, encoding, writer)
        elif separate:
            return ReaderUnbufferedSeparateInputs(inputs, encoding)
        else:
            return ReaderUnbufferedOneStream(inputs, encoding)

    def apply(self, inputs, output=sys.stdout):
        try:
            DEBUG_ENCODING = self.encoding  # in case it was changed since object instantiation
            self.writer = Writer(output,
                                 self.encoding,
                                 self.in_place,
                                 self.debug)
            first_cmd = self.script.get_first_command()
            if first_cmd is None:
                raise SedException('', 'Empty script specified.')
            if self.debug > 0:
                DEBUG('Configuration:')
                DEBUG('  debug={dbg}', dbg=self.debug)
                DEBUG('  encoding={enc}', enc=self.encoding)
                DEBUG('  line_length={len}', len=self.line_length)
                DEBUG('  no_autoprint={np}', np=self.no_autoprint)
                DEBUG('  regexp_extended={ext}', ext=self.regexp_extended)
                DEBUG('  sed_compatible={comp}', comp=self.sed_compatible)
                DEBUG('  in_place={inp}', inp=('<off>' if self.in_place is None
                                               else u"'"+self.in_place+u"'"))
                DEBUG('  separate={sep}', sep=self.separate)
                DEBUG('')
                DEBUG('{scr}', scr=self.script)
                self.stateWriter = StateWriter(self)
            self.reader = self.getReader(
                            inputs,
                            self.encoding,
                            self.writer,
                            self.separate,
                            self.script.needs_last_line)
            self.exit_code = 0
            self.HS = ''
            self.subst_successful = False
            self.append_buffer = []
            SedRegexp.last_regexp = None
            self.PS = self.readline()

            while self.PS is not None:
                matched, command = False, first_cmd
                if self.debug > 0:
<<<<<<< HEAD
                    DEBUG('############### new cycle'.ljust(self.line_length, '#'))
=======
                    DEBUG('############### new cycle '.ljust(self.line_length, '#'))
>>>>>>> d04e84aa
                    DEBUG('Auto Print: {ap}', ap='Off' if self.no_autoprint else 'On')
                    DEBUG('Input File: {fle}[{idx}]',
                          fle=self.reader.source_file_name,
                          idx=self.reader.line_number)
                    DEBUG('Output To : {fle}', fle=self.writer.current_filename)
                    self.write_state('current')
                last_relevant_command = ' '
                while command:
                    prev_command = command
                    matched, command = command.apply_func(self)
                    if matched:
                        last_relevant_command = prev_command.function

                if self.debug > 0:
                    DEBUG('############### cycle end '.ljust(self.line_length, '#'))
                    DEBUG('Auto Print: {ap}', ap='Off' if self.no_autoprint else 'On')
                    DEBUG('Input File: {fle}[{idx}]',
                          fle=self.reader.source_file_name,
                          idx=self.reader.line_number)
                    DEBUG('Output To : {fle}', fle=self.writer.current_filename)
<<<<<<< HEAD
=======
                    DEBUG('Last Command: {cmd}', cmd=last_relevant_command)
                    DEBUG('Pattern space is None: {flag}', flag=(self.PS is None))
>>>>>>> d04e84aa
                if not (self.no_autoprint
                        or last_relevant_command in 'DQ'
                        or self.PS is None):
                    self.printline('autop', self.PS)
                self.flush_append_buffer()
                if last_relevant_command in 'qQ':
                    self.exit_code = prev_command.exit_code or 0
                    break
                if last_relevant_command != 'D':
                    self.PS = self.readline()
        except SedException as e:
            sys.stderr.write(e.message+'\n')
            self.exit_code = 1
        except:  # noqa: E722  # pragma: no cover
            traceback.print_exception(*sys.exc_info(), file=sys.stderr)
            self.exit_code = 1
        finally:
            if self.reader:
                self.reader.close()
            return self.writer.finish()


class StateWriter(object):

    def __init__(self, sed):
        self.sed = sed
        self.last_PS = []
        self.last_HS = []
        self.last_append_buffer = []
        self.last_subst_successful = None

    def _create_printable(self, lines_list, width):
        result = []
        for multi_lines in lines_list:
            if multi_lines is not None:
                splitted = list(lne + '\n' for lne in multi_lines.split('\n'))
                # remove newline from last line
                splitted[-1] = splitted[-1][:-1]
                for line in splitted:
                    for normalized in self.sed.normalize_string(line, width):
                        result.append('|{lne:<{width}s}|'.format(
                            lne=normalized.replace(' ', '\N{MIDDLE DOT}'),
                            width=width))
        if len(result) == 0:
            result.append('|{lne:<{width}s}|'.format(lne='', width=width))
        return result

    def _write_list(self, title, last_list, new_list):
        DEBUG('{tit}:', tit=title)
        for i in range(len(new_list)):
            flag = '  '
            if i >= len(last_list) or last_list[i] != new_list[i]:
                flag = '* '
            DEBUG('{flg}{lne}', flg=flag, lne=new_list[i])

    def writeState(self, title):
        width = self.sed.line_length - 4
        DEBUG('{tit}', tit=('--------------- ' + title + ' ').ljust(self.sed.line_length, '-'))
        new = self._create_printable([self.sed.PS], width)
        self._write_list('Pattern Space', self.last_PS, new)
        self.last_PS = new

        new = self._create_printable([self.sed.HS], width)
        self._write_list('Hold Space', self.last_HS, new)
        self.last_HS = new

        new = self._create_printable(self.sed.append_buffer, width)
        self._write_list('Append Buffer', self.last_append_buffer, new)
        self.last_append_buffer = new

        new = ('' if self.last_subst_successful == self.sed.subst_successful
               else '*')
        DEBUG('{flg}Substitution successful: {sub}', flg=new, sub=self.sed.subst_successful)
        self.last_subst_successful = self.sed.subst_successful


class Writer (object):

    def __init__(self, output, encoding, in_place, debug=0):
<<<<<<< HEAD
        self.encoding = encoding
        self.in_place = make_unicode(in_place, encoding)
=======
        self.default_encoding = encoding
        self.current_encoding = encoding
        self.in_place = make_unicode(in_place, sys.getfilesystemencoding())
>>>>>>> d04e84aa
        self.debug = debug
        self.output_lines = []
        self.open_files = {}
        self.current_filename = None
        self.current_output = None
        self.current_output_opened = False
        self.inplace_filenames = {}
        if in_place is None:
            if type(output) == str or PY2 and type(output) == unicode:
<<<<<<< HEAD
                self.current_filename = make_unicode(output, self.encoding)
                try:
                    self.current_output = open(self.current_filename, 'wt', encoding=self.encoding)
=======
                self.current_filename = make_unicode(output, sys.getfilesystemencoding())
                try:
                    self.current_output = open(self.current_filename, 'wt', encoding=encoding)
>>>>>>> d04e84aa
                    self.current_output_opened = True
                except Exception as e:
                    raise SedException(
                        '', 'Can not open output file {file}: {err}',
                        file=self.current_filename,
                        err=make_unicode(str(e), encoding))
            elif output is not None:
                self.current_output = output  # we assume it is an output stream

    def is_inplace(self):
        return self.in_place is not None

    def printline(self, line):
        if self.current_output:
            # self.current_output if not None, will always point to a stream
            # that expects unicode to be written to. That means, if a stream
            # is passed in as output to sed.apply, THAT stream must accept
            # unicode data as well.
<<<<<<< HEAD
            self.current_output.write(line+'\n')
=======
            try:
                # if PY2:
                #     self.current_output.write((line+'\n').encode(self.current_encoding))
                # else:
                self.current_output.write(line+'\n')
            except:
               sys.stderr.write(traceback.format_exc())
               sys.exit(1)
>>>>>>> d04e84aa
        self.output_lines.extend(lne+'\n' for lne in line.split('\n'))

    def add_write_file(self, filename):
        if self.open_files.get(filename) is None:
            if filename in ['/dev/stdout', '-']:
                writer = sys.stdout
                self.open_files['/dev/stdout'] = writer
                self.open_files['-'] = writer
            elif filename == '/dev/stderr':
                self.open_files['/dev/stderr'] = sys.stderr
            else:
<<<<<<< HEAD
                self.open_files[filename] = open(filename, 'wt', encoding=self.encoding)
=======
                self.open_files[filename] = open(filename, 'wt', encoding=self.default_encoding)
>>>>>>> d04e84aa

    def write_to_file(self, filename, line):
        open_file = self.open_files.get(filename)
        if open_file is None:  # pragma: no cover (should never happen)
            raise SedException('', 'File {file} not opened for writing.', file=filename)
        if not line.endswith('\n'):
            line += '\n'
        if self.debug > 0:  # pragma: no cover (debug only)
            DEBUG('writing to {fle}: {txt}',
                  fle=filename,
                  txt=line.replace(' ', '\N{MIDDLE DOT}'))
        open_file.write(line)

    def open_inplace(self, filename):
        self.current_filename = os.path.abspath(filename)
        directory = os.path.dirname(self.current_filename)
        prefix = os.path.basename(self.current_filename)+'.'
        self.current_output = NamedTemporaryFile(dir=directory,
                                                 prefix=prefix,
                                                 mode='wt',
                                                 delete=False)
        self.current_output_opened = True

    def close_inplace(self):
        if self.current_output:
            self.current_output.close()
            self.current_output_opened = False
            if len(self.in_place) == 0:
                bkup = NamedTemporaryFile(
                         dir=os.path.dirname(self.current_filename),
                         prefix=os.path.basename(self.current_filename) + '.',
                         delete=False)
                bkup.close()
                bkup = bkup.name
            elif '*' in self.in_place:
                bkup = self.in_place.replace(
                    '*', os.path.basename(self.current_filename))
                if '/' not in bkup:
                    bkup = os.path.join(os.path.dirname(self.current_filename),
                                        bkup)
            else:
                bkup = self.current_filename + self.in_place
            os.rename(self.current_filename, bkup)
            os.rename(self.current_output.name, self.current_filename)
            if len(self.in_place) == 0:
                os.remove(bkup)

    def finish(self):
        if self.current_output_opened:
            if self.in_place is not None:
                try:  # pragma: no cover (should never happen)
                    self.close_inplace()
                except IOError:  # pragma: no cover (should never happen)
                    pass
            else:
                try:
                    self.current_output.close()
                except IOError:  # pragma: no cover (happens only with real IO errors)
                    pass
        for (filename, open_file) in self.open_files.items():
            try:
                if filename not in ['/dev/stdout', '/dev/stderr', '-']:
                    open_file.close()
            except IOError:  # pragma: no cover (happens only with real IO errors)
                pass
        self.open_files.clear()
        return self.output_lines


# The following classes provide the stream input readers for the various combinations
# of the ways the input must be processed. The Sed.getReader(...) method selects the
# right class based on the options --separate and --inplace and if any regexp uses $
# and needs to know if a certain line is the last line of an input stream.
# Using different classes for these contstrains allows to read the input without
# constantly having to re-check the options.

class ReaderUnbufferedOneStream(object):
    """ This reader class is used to process all input files/streams as one big
        stream of input lines. There is also no need - or indication for - knowing
        when the last line of input is processed.
    """

    def __init__(self, inputs, encoding):
        if inputs is None:
            self.inputs = [sys.stdin]
        else:
            if type(inputs) != list:
                self.inputs = [inputs]
            else:
<<<<<<< HEAD
                self.inputs = inputs
=======
                self.inputs = list(inputs)  # create copy of incoming list
>>>>>>> d04e84aa
            if len(self.inputs) == 0 or \
               len(self.inputs) == 1 \
               and not self.inputs[0]:  # empty or None
                self.inputs = [sys.stdin]

<<<<<<< HEAD
        self.encoding = encoding
=======
        self.default_encoding = encoding
        self.current_input_encoding = encoding
>>>>>>> d04e84aa
        self.line = ''
        self.line_number = 0
        self.source_file_name = None
        self.open_index = 0
        self.open_next()
        self.open_files = {}

    def check_inplace_inputs(self, inputs):
        files = inputs
        if type(inputs) != list:
            files = [inputs]
        if len(files) == 0:
            raise SedException(
                '', 'Can not use stdin as input for inplace-editing.')
<<<<<<< HEAD
        for open_file in files:
            if open_file is None:
                raise SedException(
                    '', 'Can not use stdin as input for inplace-editing.')
            elif not (type(open_file) == str or PY2 and type(open_file) == unicode):
                raise SedException(
                    '',
                    'Can not use streams, files or literals as input for inplace-editing.')
            elif open_file in ['-', '/dev/stdin', '-', '/dev/stdin']:
                raise SedException(
                    '', 'Can not use stdin as input for inplace-editing.')
=======
        for fle in files:
            if type(fle) == tuple:  # do we have an (encoding,input) tuple
                fle = fle[1]
            if fle in [None, '', '-', '/dev/stdin']:
                raise SedException(
                    '', 'Can not use stdin as input for inplace-editing.')
            elif not (type(fle) == str or PY2 and type(fle) == unicode):
                raise SedException(
                    '', 'Can not use streams, files or literals as input for inplace-editing.')
>>>>>>> d04e84aa

    def open_next(self):
        if len(self.inputs) == 0:
            self.input_stream = None
            self.input_stream_opened = False
            return
        self.open_index += 1
<<<<<<< HEAD
        next_input = self.inputs.pop(0)
        if type(next_input) == list:
            result = ''
            for lne in next_input:
                lne = make_unicode(lne, self.encoding)
=======

        next_input = self.inputs.pop(0)
        if type(next_input) == tuple:
            self.current_input_encoding = next_input[0]
            next_input = next_input[1]
        else:
            self.current_input_encoding = self.default_encoding

        if type(next_input) == list:
            result = ''
            for lne in next_input:
                lne = make_unicode(lne, self.current_input_encoding)
>>>>>>> d04e84aa
                result += lne
                if not lne.endswith('\n'):
                    result += '\n'
            self.input_stream = StringIO(result)
            self.source_file_name = '<literal[{}]>'.format(self.open_index)
            self.input_stream_opened = True
        elif type(next_input) == str or PY2 and type(next_input) == unicode:
            try:
<<<<<<< HEAD
                self.source_file_name = make_unicode(next_input, self.encoding)
=======
                self.source_file_name = make_unicode(next_input, sys.getfilesystemencoding())
>>>>>>> d04e84aa
            except UnicodeDecodeError as e:
                raise SedException(
                    '', 'Unable to convert file name {fle} to unicode using encoding {enc}',
                    fle=codecs.getdecoder('latin1', 'replace')(next_input)[0],
<<<<<<< HEAD
                    enc=self.encoding)
=======
                    enc=sys.getfilesystemencoding())
>>>>>>> d04e84aa

            if self.source_file_name in ['-', '/dev/stdin']:
                self.input_stream = sys.stdin
                self.source_file_name = '<stdin[{}]>'.format(self.open_index)
                self.input_stream_opened = False
            else:
                self.input_stream_opened = True
                try:
<<<<<<< HEAD
                    self.input_stream = open(self.source_file_name, 'rt', encoding=self.encoding)
=======
                    self.input_stream = open(self.source_file_name, 'rt',
                                             encoding=self.current_input_encoding)
>>>>>>> d04e84aa
                except IOError as e:
                    raise SedException(
                        '', 'Unable to open input file {file}: {err}',
                        file=self.source_file_name,
<<<<<<< HEAD
                        err=make_unicode(str(e), self.encoding))
=======
                        err=make_unicode(str(e), self.default_encoding))
>>>>>>> d04e84aa
        else:
            self.input_stream = next_input
            self.source_file_name = '<stream[{}]>'.format(self.open_index)
            self.input_stream_opened = False

    def readline(self):
        if self.input_stream is None:
            return None
        self.line = self.next_line()
        while self.line == '':
            if self.input_stream_opened:
                self.input_stream.close()
                self.input_stream_opened = False
            self.open_next()
            if self.input_stream is None:
                return None
            self.line = self.next_line()
        self.line_number += 1
        if self.line.endswith('\n'):
            self.line = self.line[:-1]
        return self.line

    def next_line(self):
<<<<<<< HEAD
        return make_unicode(self.input_stream.readline(), self.encoding)
=======
        return make_unicode(self.input_stream.readline(), self.current_input_encoding)
>>>>>>> d04e84aa

    def readline_from_file(self, filename):
        if filename not in self.open_files:
            open_file = None
            try:
                if filename in ['/dev/stdin', '-']:
                    open_file = sys.stdin
                    self.open_files['/dev/stdin'] = open_file
                    self.open_files['-'] = open_file
                else:
<<<<<<< HEAD
                    open_file = open(filename, 'rt', encoding=self.encoding)
=======
                    open_file = open(filename, 'rt', encoding=self.default_encoding)
>>>>>>> d04e84aa
                    self.open_files[filename] = open_file
            except IOError:
                self.open_files[filename] = None
                return ''

        open_file = self.open_files.get(filename)
        if open_file is None:
            return ''
        try:
<<<<<<< HEAD
            line = make_unicode(open_file.readline(), self.encoding)
=======
            line = make_unicode(open_file.readline(), self.default_encoding)
>>>>>>> d04e84aa
        except IOError:  # pragma: no cover (not testable)
            line = ''
        if len(line) == 0:
            if filename not in ['-', '/dev/stdin']:
                try:
                    open_file.close()
                except Exception:  # pragma: no cover (not testable)
                    pass
            self.open_files[filename] = None
        return line

    def close(self):
        if self.input_stream_opened:
            try:
                self.input_stream.close()
            except IOError:  # pragma: no cover (not testable)
                pass
        for (filename, open_file) in self.open_files.items():
            if filename not in ['-', '/dev/stdin'] and open_file is not None:
                try:
                    open_file.close()
                except IOError:  # pragma: no cover (not testable)
                    pass


class ReaderUnbufferedSeparateInputs(ReaderUnbufferedOneStream):
    """ This reader class is used, if the input streams/files are to be processed
        individually - meaning that the line-number for the lines read will restart
        with 0 for each new input stream/file.
        There is no need - or indication for - when the last line of input of a stream
        or file is being processed.
    """
    def open_next(self):
        self.line_number = 0
        ReaderUnbufferedOneStream.open_next(self)


class ReaderUnbufferedSeparateInputsInplace(ReaderUnbufferedSeparateInputs):
    """ This reader class is used, if inplace-editing is requested. That restricts
        the input to be a list of file names and streams (especially stdin) can thus
        not be processed.
        There is no need - or indication for - when the last line of an input file
        is being processed.
        A callback to the writer instance is used to signal, that the output is to be
        routed to a new temporary file and the current output file is to be renamed
        to replace the current input file, if an input file reaches EOF.
    """

    def __init__(self, inputs, encoding, writer):
        self.check_inplace_inputs(inputs)
        self.writer = writer
        ReaderUnbufferedSeparateInputs.__init__(self, inputs, encoding)

    def open_next(self):
        self.writer.close_inplace()
        ReaderUnbufferedSeparateInputs.open_next(self)
        if self.input_stream is not None:
            self.writer.open_inplace(
                self.source_file_name)
        return self.input_stream


class ReaderBufferedOneStream(ReaderUnbufferedOneStream):
    """ This reader class is just like ReaderUnbufferedOneStream except
        that the information about the input being on the last line of the
        total input is available to the address range object instances.
    """

    # used if last line address ($) required
    # buffer one line to be used from input stream
    def open_next(self):
        ReaderUnbufferedOneStream.open_next(self)
        if self.input_stream:
<<<<<<< HEAD
            self.nextline = make_unicode(self.input_stream.readline(), self.encoding)
=======
            self.nextline = make_unicode(self.input_stream.readline(),
                                         self.current_input_encoding)
>>>>>>> d04e84aa

    def next_line(self):
        if self.nextline != '':
            line = self.nextline
<<<<<<< HEAD
            self.nextline = make_unicode(self.input_stream.readline(), self.encoding)
=======
            self.nextline = make_unicode(self.input_stream.readline(),
                                         self.current_input_encoding)
>>>>>>> d04e84aa
            return line
        else:
            return ''

    def is_last_line(self):
        return self.nextline == '' and len(self.inputs) == 0


class ReaderBufferedSeparateInputs(ReaderBufferedOneStream):
    """ This reader class is just like ReaderUnbufferedSeparateInputs except
        that the information about the input being on the last line of the
        current input stream/file is available to the address range object instances.
    """

    def open_next(self):
        self.line_number = 0
        ReaderBufferedOneStream.open_next(self)

    def is_last_line(self):
        return self.nextline == ''


class ReaderBufferedSeparateInputsInplace(ReaderBufferedSeparateInputs):
    """ This reader class is just like ReaderUnbufferedSeparateInputsInplace except
        that the information about the input being on the last line of the current
        input file is available to the address range object instances.
    """

    def __init__(self, inputs, encoding, writer):
        self.check_inplace_inputs(inputs)
        self.writer = writer
        ReaderBufferedSeparateInputs.__init__(self, inputs, encoding)

    def open_next(self):
        self.writer.close_inplace()
        ReaderBufferedSeparateInputs.open_next(self)
        if self.input_stream is not None:
            self.writer.open_inplace(self.source_file_name)
        return self.input_stream


# The following classes implement the various sed commands. Each command
# found in the script is translated into an instance of one of those classes
# and the Sed.apply function that justs 'plays' down the list of these command
# instances.


class Command(object):

    def __init__(self, script, addr_range, function):
        self.position = script.position
        self.num = script.command_index()
        if (function in [':', '}'] and not isinstance(addr_range, AddressRangeNone)):
            raise SedException(self.position,
                               'No address can be specified for command {cmd}',
                               cmd=function)
        elif (function == 'q'
              and not (isinstance(addr_range, AddressRangeFake)
                       or isinstance(addr_range, AddressRangeNone))):
            raise SedException(
                self.position,
                'No address range can be specified for command {cmd}',
                cmd=function)
        self.function = function
        self.addr_range = addr_range
        self.next = None
        self.branch = None
        self.parse_arguments(script)

    @staticmethod
    def factory(script, addr_range, function):
        if function in COMMANDS:
            return COMMANDS[function](script, addr_range, function)
        else:
            raise SedException(script.position,
                               'Unknown command {cmd}',
                               cmd=function)

    def __str__(self):
        return self.toString(20)

    def toString(self, addr_width=''):
        return '|{num:03d}|{nxt:3s}|{brnch:3s}| {addr:<{wid}s} {cmd:1s}{args}'\
                .format(num=self.num,
                        nxt=(('%03d' % self.next.num)
                             if self.next
                             else ' - '),
                        brnch=(('%03d' % self.branch.num)
                               if self.branch
                               else '   '),
                        addr=str(self.addr_range),
                        wid=addr_width,
                        cmd=self.function,
                        args=self.str_arguments())

    def str_arguments(self):  # pragma: no cover (only debug code)
        return ''

    def parse_arguments(self, script):
        _ = script.get_char()
        if not script.script_line.is_end_of_cmd():
            raise SedException(self.position,
                               'Extra characters after command {cmd}',
                               cmd=self.function)

    def apply_func(self, sed):
        if self.addr_range.is_active():
            if sed.debug > 0:
                DEBUG(' =============== executing '.ljust(sed.line_length, '='))
                DEBUG('{cmd}', cmd=self.toString())
                cmd = self.apply(sed)
                sed.write_state('after')
                return True, cmd
            else:
                return True, self.apply(sed)
        elif sed.debug > 0:
            DEBUG(' =============== skipping '.ljust(sed.line_length, '='))
            DEBUG('{cmd}', cmd=self.toString())
            sed.write_state('current')
        return False, self.next


class Command_block(Command):

    def __init__(self, script, addr_range, function):
        super(Command_block, self).__init__(script, addr_range, function)
        script.register_block_start(self)

    def apply(self, sed):  # @UnusedVariable
        # self.next is the first instruction after block
        # self.branch is the first instruction within block
        return self.branch

    def parse_arguments(self, script):
        _ = script.get_non_space_char_within_continued_lines()
        # do not check for command end, since it is implicit


class Command_block_end(Command):

    def __init__(self, script, addr_range, function):
        super(Command_block_end, self).__init__(script, addr_range, function)
        script.process_block_end(self)

    def apply(self, sed):  # @UnusedVariable
        return self.next


class _Command_with_label(Command):

    def parse_arguments(self, script):
        _, self.label = script.get_name('label',
                                        alpha_only=False,
                                        skip_space=True)
        if not script.script_line.is_end_of_cmd():
            raise SedException(
                self.position,
                'Command {cmd} can not have any arguments after label',
                cmd=self.function)

    def str_arguments(self):  # pragma: no cover (only debug code)
        return ' ' + self.label


class Command_label(_Command_with_label):

    def __init__(self, script, addr_range, function):
        super(Command_label, self).__init__(script, addr_range, function)
        if self.label is None or len(self.label) == 0:
            raise SedException(self.position, 'Missing label for command :')
        script.define_label(self)

    def apply(self, sed):  # @UnusedVariable
        return self.next


class Command_a(Command):

    def parse_arguments(self, script):
        self.text = script.get_to_line_end()

    def apply(self, sed):
        sed.append_buffer.append(self.text)
        return self.next

    def str_arguments(self):  # pragma: no cover (only debug code)
        return ' ' + self.text


class Command_b(_Command_with_label):

    def __init__(self, script, addr_range, function):
        super(Command_b, self).__init__(script, addr_range, function)
        if self.label:
            script.reference_to_label(self)

    def apply(self, sed):  # @UnusedVariable
        # if label was omitted, self.branch is None and will finish the cycle
        if self.branch:
            return self.branch.next
        else:
            return None


class Command_c(Command_a):

    def apply(self, sed):
        if self.addr_range.first_line:
            sed.printline('cmd c', self.text)
        sed.PS = None
        return None


class Command_d(Command):

    def apply(self, sed):
        sed.PS = None
        return None


class Command_D(Command):

    def apply(self, sed):
        if '\n' in sed.PS:
            sed.PS = sed.PS[sed.PS.index('\n') + 1:]
        else:
            sed.PS = sed.readline()
        return None


class Command_equal(Command):

    def apply(self, sed):
        sed.printline('cmd =', str(sed.reader.line_number))
        return self.next


class Command_F(Command):

    def apply(self, sed):
        sed.printline('cmd F', sed.reader.source_file_name)
        return self.next


class Command_g(Command):

    def apply(self, sed):
        sed.PS = sed.HS
        return self.next


class Command_G(Command):

    def apply(self, sed):
        sed.PS += '\n' + sed.HS
        return self.next


class Command_h(Command):

    def apply(self, sed):
        sed.HS = sed.PS
        return self.next


class Command_H(Command):

    def apply(self, sed):
        sed.HS += '\n' + sed.PS
        return self.next


class Command_i(Command_a):

    def apply(self, sed):
        sed.printline('cmd i', self.text)
        return self.next


class Command_l(Command):

    def parse_arguments(self, script):
        char = script.get_non_space_char_within_continued_lines()
        if char.isdigit():
            _, self.line_length = script.get_number(char)
        else:
            self.line_length = None
        if not script.script_line.is_end_of_cmd():
            raise SedException(
                script.position,
                'Only an integer number can follow command l as parameter')

    def apply(self, sed):
        if self.line_length:
            line_length = self.line_length
        else:
            line_length = sed.line_length
        for lne in sed.normalize_string(sed.PS, line_length):
            sed.printline('cmd l', lne)
        return self.next

    def str_arguments(self):  # pragma: no cover (only debug code)
        return ' ' + str(self.line_length) if self.line_length else ''


class Command_n(Command):

    def apply(self, sed):
        if not sed.no_autoprint:
            sed.printline('cmd n', sed.PS)
        sed.PS = sed.readline()
        if sed.PS is None:
            return None
        else:
            return self.next


class Command_N(Command):

    def apply(self, sed):
        newline = sed.readline()
        if newline is None:
            return None
        else:
            sed.PS = sed.PS + '\n' + newline
            return self.next


class Command_p(Command):

    def apply(self, sed):
        sed.printline('cmd p', sed.PS)
        return self.next


class Command_P(Command):

    def apply(self, sed):
        n = sed.PS.find('\n')
        if n < 0:
            sed.printline('cmd P', sed.PS)
        else:
            sed.printline('cmd P', sed.PS[:n])
        return self.next


class Command_q(Command):

    def parse_arguments(self, script):
        char = script.get_non_space_char_within_continued_lines()
        if char.isdigit():
            _, self.exit_code = script.get_number(char)
        else:
            self.exit_code = None
        if not script.script_line.is_end_of_cmd():
            raise SedException(
                script.position,
                'Only an integer number can follow command {cmd} as parameter'
                .format(self.function))

    def apply(self, sed):  # @UnusedVariable
        # handled in sed.apply
        return None

    def str_arguments(self):  # pragma: no cover (only debug code)
        return ' ' + str(self.exit_code) if self.exit_code else ''


class Command_Q(Command_q):

    def apply(self, sed):  # @UnusedVariable
        # handled in sed.apply
        return None


class Command_r(Command):

    def parse_arguments(self, script):
        self.filename = script.get_to_line_end()
        if not self.filename:
            raise SedException(self.position,
                               'Missing file name for command {cmd}',
                               cmd=self.function)
        self.filename = self.filename

    def apply(self, sed):
        # https://groups.yahoo.com/neo/groups/sed-users/conversations/topics/9096
        try:
            with open(self.filename, 'rt', encoding=sed.encoding) as f:
                for line in f:
                    sed.append_buffer.append(
                        line[:-1] if line.endswith('\n') else line)
        except IOError:
            # if filename cannot be read, it is treated as if it were an empty
            # file, without any error indication. (GNU sed manual page)
            pass
        return self.next

    def str_arguments(self):  # pragma: no cover (only debug code)
        return ' ' + self.filename


class Command_R(Command_r):

    def apply(self, sed):
        line = sed.reader.readline_from_file(self.filename)
        if line:
            sed.append_buffer.append(
                line[:-1] if line.endswith('\n') else line)
        return self.next


class Command_s(Command):

    def parse_arguments(self, script):
        self.count = None
        self.printit = False
        self.ignore_case = False
        self.multiline = False
        self.globally = False
        self.filename = None
        self.delim = script.get_char()
        if self.delim == '\n':
            script.script_line.continue_on_next_line()
        char, self.regexp = script.get_regexp(self.delim, address=False)
        if char != self.delim:
            raise SedException(
                script.position,
                'Missing delimiter ({de}) after regexp parameter in command s',
                de=self.delim)
        if self.delim == '\n':
            script.script_line.continue_on_next_line()
        self.repl = script.get_replacement(self.delim)
        if self.repl is None:
            raise SedException(
                script.position,
                'Missing delimiter ({delim}) after replacement in command s',
                delim=self.delim)
        if self.delim == '\n':
            script.script_line.continue_on_next_line()
        char = script.get_non_space_char_within_continued_lines()
        while char not in ';#}\0':
            if char == 'w':
                self.filename = script.get_to_line_end()
                char = '\0'
                if not self.filename:
                    raise SedException(
                        script.position,
                        'Missing file name for command s option w')
                try:
                    script.sed.writer.add_write_file(self.filename)
                except IOError as e:
                    raise SedException(
                        script.position,
                        'Unable to open file {file} for output from ' +
                        'command s with option w: {err}',
                        file=self.filename,
                        err=make_unicode(str(e), script.sed.encoding))
            elif char == 'p':
                if self.printit:
                    raise SedException(
                        script.position,
                        'Flag p specified twice for command s')
                self.printit = True
                char = script.get_non_space_char_within_continued_lines()
            elif char == 'i' or char == 'I':
                if self.ignore_case:
                    raise SedException(script.position,
                                       'Flag i specified twice for command s')
                self.ignore_case = True
                self.regexp.set_ignore_case()
                char = script.get_non_space_char_within_continued_lines()
            elif char == 'm' or char == 'M':
                if self.multiline:
                    raise SedException(script.position,
                                       'Flag m specified twice for command s')
                self.multiline = True
                self.regexp.set_multi_line()
                char = script.get_non_space_char_within_continued_lines()
            elif char == 'g':
                if self.globally:
                    raise SedException(script.position,
                                       'Flag g specified twice for command s')
                self.globally = True
                char = script.get_non_space_char_within_continued_lines()
            elif char in '0123456789':
                if self.count:
                    raise SedException(script.position,
                                       'Count specified twice for command s')
                self.count = 0
                while char in '0123456789':
                    self.count *= 10
                    self.count += int(char)
                    char = script.get_char()
                char = script.skip_space_within_continued_lines()
            else:
                raise SedException(script.position,
                                   'Invalid flag {flag} for command s',
                                   flag=char)
        if self.count is None:
            self.count = 1
        # make sure we keep sed compatibility
        self.regexp.process_flags_and_dollars()

    def str_arguments(self):  # pragma: no cover (only debug code)
        flags = 'g' if self.globally else ''
        if self.count and self.count > 1:
            flags += str(self.count)
        if self.printit:
            flags += 'p'
        if self.ignore_case:
            flags += 'i'
        if self.multiline:
            flags += 'm'
        if self.filename:
            flags += 'w ' + self.filename
        return '{regex}{repl}{delim}{flags}'.format(
            delim=self.delim,
            regex=self.regexp.toString(),
            repl=self.repl.string,
            flags=flags)

    def apply(self, sed):
        # pattern, repl, count, printit, inplace, write, filename = self.args
        # managing ampersand is done when converting to python format
        success, sed.PS = self.regexp.subn(
            self.repl, sed.PS, self.globally, self.count, sed.sed_compatible)
        sed.subst_successful = sed.subst_successful or success
        if success:
            if self.printit:
                sed.printline('cmd s', sed.PS)
            if self.filename:
                sed.writer.write_to_file(self.filename, sed.PS)
        return self.next


class Command_t(Command_b):

    def apply(self, sed):
        # if label was omitted, self.branch is None and will end the cycle
        if sed.subst_successful:
            sed.subst_successful = False
            if self.branch:
                return self.branch.next
            else:
                return None
        else:
            return self.next


class Command_T(Command_b):

    def apply(self, sed):
        # if label was omitted, self.branch is None and will end the cycle
        if sed.subst_successful:
            sed.subst_successful = False
            return self.next
        elif self.branch:
            return self.branch.next
        else:
            return None


class Command_v(Command):

    def apply(self, sed):  # @UnusedVariable
        return self.next

    def parse_arguments(self, script):
        _, self.version = script.get_name(
            'version', alpha_only=False, skip_space=True)
        if not self.version:
            self.version = '4.0'
        match = re.match('^([0-9]+)(?:\\.([0-9]+)(?:\\.([0-9]+))?)?$',
                         self.version)
        if match:
            version = '%03d' % (int(match.group(1)))
            release = '%03d' % (int(match.group(2)) if match.group(2) else 0)
            fixlevel = '%03d' % (int(match.group(3)) if match.group(3) else 0)
            if version + release + fixlevel > '004008000':
                raise SedException(
                    self.position,
                    'Requested version {version} is above provided ' +
                    'version 4.8.0',
                    version=self.version)
        else:
            raise SedException(
                self.position,
                'Invalid version specification {version}. ' +
                'Use a number like 4.8.0',
                version=self.version)

    def str_arguments(self):  # pragma: no cover (only debug code)
        return ' ' + self.version


class Command_w(Command_r):

    def apply(self, sed):
        sed.writer.write_to_file(self.filename, sed.PS)
        return self.next

    def parse_arguments(self, script):
        super(Command_w, self).parse_arguments(script)
        try:
            script.sed.writer.add_write_file(self.filename)
        except IOError as e:
            raise SedException(
                self.position,
                'Unable to open file {f} for output for command {c}: {e}',
                f=self.filename,
                c=self.function,
                e=make_unicode(str(e), script.sed.encoding))


class Command_W(Command_w):

    def apply(self, sed):
        sed.writer.write_to_file(self.filename, sed.PS.split('\n', 1)[0])
        return self.next


class Command_x(Command):

    def apply(self, sed):
        sed.PS, sed.HS = sed.HS, sed.PS
        return self.next


class Command_y(Command):

    def __init__(self, script, addr_range, function):
        super(Command_y, self).__init__(script, addr_range, function)

    def parse_arguments(self, script):
        self.delim = script.get_char()
        if self.delim == '\n':
            script.script_line.continue_on_next_line()
        char, self.left_strg, self.left = script.get_char_list(self.delim)
        if char != self.delim:
            raise SedException(
                script.position,
                'Missing delimiter {delim} for left parameter to command y',
                delim=self.delim)
        if not self.left:
            raise SedException(self.position,
                               'Missing left parameter to command y')
        if self.delim == '\n':
            script.script_line.continue_on_next_line()
        char, self.right_strg, self.right = script.get_char_list(self.delim)
        if char != self.delim:
            raise SedException(
                script.position,
                'Missing delimiter {delim} for right parameter to command y',
                delim=self.delim)
        if not self.right:
            raise SedException(self.position,
                               'Missing right parameter to command y')
        char = script.get_char()
        if not script.script_line.is_end_of_cmd():
            raise SedException(script.position,
                               'Invalid extra characters after command y')

        if len(self.left) != len(self.right):
            raise SedException(self.position,
                               'Left and right arguments to command y must be of equal length.')
        self.translate_table = dict(zip((ord(c) for c in self.left), self.right))

    def str_arguments(self):  # pragma: no cover (only debug code)
        # source_chars, dest_chars = self.args
        return '{delim}{left}{delim}{right}{delim}'.format(
                   delim=self.delim,
                   left=self.left_strg,
                   right=self.right_strg)

    def apply(self, sed):
        sed.PS = sed.PS.translate(self.translate_table)
        return self.next


class Command_z(Command_a):

    def apply(self, sed):
        sed.PS = self.text
        return self.next


COMMANDS = {'{': Command_block,
            '}': Command_block_end,
            ':': Command_label,
            'a': Command_a,
            'b': Command_b,
            'c': Command_c,
            'd': Command_d,
            'D': Command_D,
            '=': Command_equal,
            'F': Command_F,
            'g': Command_g,
            'G': Command_G,
            'h': Command_h,
            'H': Command_H,
            'i': Command_i,
            'l': Command_l,
            'n': Command_n,
            'N': Command_N,
            'p': Command_p,
            'P': Command_P,
            'q': Command_q,
            'Q': Command_Q,
            'r': Command_r,
            'R': Command_R,
            's': Command_s,
            't': Command_t,
            'T': Command_T,
            'w': Command_w,
            'v': Command_v,
            'W': Command_W,
            'x': Command_x,
            'y': Command_y,
            'z': Command_z}


class Replacement(object):
    """ This class is used by the s command to represent the desired replacement
        if a match is found in the pattern space. The replacement part of the s command
        is compiled into an instance of this class, that is then later used to construct
        the replacement string for a given match in the pattern space.

        A Replacement consists of a list of 'cases'. Each case has a pair of case setter
        functions associated with it, that defines, what case-changes have to be done
        1. to the whole case and
        2. to the case's first character

        The case setting is stored as function references to avoid if-elif-cascades during
        processing of the s command and construction of the replacement string for a match.

        Each case in turn contains a list of parts which can be either a group back-reference
        or a literal string.

        To form a replacement string all cases are processed and concatinated.
        A case is processed by concatinating all it's parts and then applying the
        case-settings defined for the case by calling the stored case setter functions.
    """

    CASE_ASIS = '\\E'
    CASE_LOWER = '\\L'
    CASE_UPPER = '\\U'
    CASE_FLIP_NONE = '\\E'
    CASE_FLIP_LOWER = '\\l'
    CASE_FLIP_UPPER = '\\u'

    def __init__(self):
        self.string = ''
        self.cases = [CaseSetter(self.CASE_ASIS, self.CASE_FLIP_NONE)]

    def __str__(self):  # pragma: no cover (only for debugging)
        return self.string

    def __repr__(self):  # pragma: no cover (only for debugging)
        return '[' + ', '.join(repr(case) for case in self.cases) + ']'

    def add_group(self, escaped, num):
        self.string += escaped
        self.cases[-1].add_part(num)

    def add_literal(self, escaped, string):
        self.string += escaped
        self.cases[-1].add_part(string)

    def add_escape(self, escaped, pyescaped):
        self.string += escaped
        if pyescaped in [self.CASE_ASIS, self.CASE_LOWER, self.CASE_UPPER]:
            self.add_case(pyescaped, self.CASE_FLIP_NONE)
        elif pyescaped in [self.CASE_FLIP_LOWER, self.CASE_FLIP_UPPER]:
            self.add_case(self.cases[-1].get_case_set(), pyescaped)
        else:
            match = re.match('\\(\\?:\\\\(\\d+)\\)', pyescaped)
            if match:
                self.cases[-1].add_part(int(match.group(1)))
            else:
                raise SedException(
                    '', 'Programming error. Escape sequence in replacement string invalid.')

    def add_case(self, case_set, case_flip):
        if self.cases[-1].is_empty():
            self.cases.pop()
        self.cases.append(CaseSetter(case_set, case_flip))

    def expand(self, match):
        result = ''
        for case in self.cases:
            result += case.expand(match)
        return result


class CaseSetter(object):

    def __init__(self, case_set, case_flip):
        self.case_set = case_set
        self.case_set_fn = self.MAP.get(case_set)
        self.case_flip = case_flip
        self.case_flip_fn = self.MAP.get(case_flip)
        self.parts = []

    def __str__(self):  # pragma: no cover (only for debugging)
        return self.case_set + self.case_flip + ''.join(
                    (part
                     if type(part) == str or PY2 and type(part) == unicode
                     else '\\+str(part)')
                    for part in self.parts)

    def __repr__(self):  # pragma: no cover (only for debugging)
        return self.__str__()

    def is_empty(self):
        return len(self.parts) == 0

    def get_case_set(self):
        return self.case_set

    def add_part(self, part):
        if (type(part) == str or PY2 and type(part) == unicode) \
           and len(self.parts) > 0 \
           and type(self.parts[-1]) == type(part):
            self.parts[-1] += part
        else:
            self.parts.append(part)

    def expand(self, match):
        txt = ''
        for part in self.parts:
            if type(part) == int:
                txt += match.group(part) or ''
            else:
                txt += part
        return self.case_flip_fn(self.case_set_fn(txt))

    MAP = {
        Replacement.CASE_LOWER: (lambda txt: txt.lower()),
        Replacement.CASE_UPPER: (lambda txt: txt.upper()),
        Replacement.CASE_ASIS: (lambda txt: txt),
        Replacement.CASE_FLIP_LOWER: (lambda txt: txt[0].lower() + txt[1:]
                                      if txt else ''),
        Replacement.CASE_FLIP_UPPER: (lambda txt: txt[0].upper() + txt[1:]
                                      if txt else '')
        # CASE_FLIP_NONE: keep_as_is, ## same as CASE_ASIS!!!
    }


# The two following classes implement the regexps for PythonSed.
# The offer services for the empty regexp which is a short-hand for
# 'repeat the last executed regexp again" and real regexp and the
# substitution of those used in the s command.


class SedRegexpEmpty(object):

    def __init__(self, position, delim, address=True):
        self.position = position
        self.delim = delim
        self.pattern = ''
        self.address = address

    def matches(self, strg):
        if SedRegexp.last_regexp is None:
            raise SedException(self.position,
                               'No regexp to match in place of empty regexp')
        return SedRegexp.last_regexp.matches(strg)

    def subn(self, replacement, strng, globally, count, sed_compatible):
        if SedRegexp.last_regexp is None:
            raise SedException(self.position,
                               'No regexp to match in place of empty regexp')
        return SedRegexp.last_regexp.subn(
            replacement, strng, globally, count, sed_compatible)

    def __str__(self):  # pragma: no cover (only for debugging)
        return self.toString()

    def toString(self):  # pragma: no cover (only for debugging)
        return ('' if self.delim == '/' or not self.address else '\\'
                + self.delim + self.delim)

    def __repr__(self):  # pragma: no cover (only for debugging)
        return self.__str__()

    def process_flags_and_dollars(self):
        pass

    def set_multi_line(self):
        raise SedException(self.position,
                           'Using multi-line flag with an empty ' +
                           'regular expression is not possible')

    def set_ignore_case(self):
        raise SedException(self.position,
                           'Using ignore case flag with an empty ' +
                           'regular expression is not possible')


class SedRegexp(object):
    last_regexp = None

    def __init__(self, position, delim, pattern,
                 py_pattern, dollars, address=True):
        self.position = position
        self.delim = delim
        self.pattern = pattern
        self.py_pattern = py_pattern
        self.dollars = dollars
        self.address = address
        self.multi_line = False
        self.ignore_case = False
        self.flags = ''
        self.compiled = None

    def __str__(self):  # pragma: no cover (only for debugging)
        return self.toString()

    def toString(self):  # pragma: no cover (only for debugging)
        result = '' if self.delim == '/' else '\\'
        result += self.delim + self.pattern + self.delim
        if self.address:
            result += 'I' if self.ignore_case else ''
            result += 'M' if self.multi_line else ''
        return result

    def __repr__(self):  # pragma: no cover (only for debugging)
        return self.__str__()

    def set_multi_line(self):
        self.multi_line = True

    def set_ignore_case(self):
        self.ignore_case = True

    def process_flags_and_dollars(self):
        self.flags = '(?'
        if self.multi_line:
            self.flags += 'm'
        else:
            self.flags += 's'
        if self.ignore_case:
            self.flags += 'i'
        self.flags += ')'
        # We have to process the dollar signs from
        # the back to the front, because otherwise
        # the index of the dollar signs would not fit
        # anymore after our first change in the pattern.
        # Once we processed them - or if we do not have
        # sed compatibility requested, the list is empty!
        while len(self.dollars) > 0:
            dollar = self.dollars.pop()
            if dollar + 1 < len(self.py_pattern) and \
               self.py_pattern[dollar + 1] not in '|)':
                # we have a dollar sign to be taken literally -> change to \\$
                self.py_pattern = (self.py_pattern[0:dollar] + '\\'
                                   + self.py_pattern[dollar:])
            elif not self.multi_line:
                # we have a dollar sign but not multi-line -> change to \\Z
                self.py_pattern = (self.py_pattern[0:dollar] + '\\Z'
                                   + self.py_pattern[dollar + 1:])
        try:
            self.compiled = re.compile(self.flags + self.py_pattern)
        except re.error as e:
            raise SedException(
                self.position,
                'Invalid regex {escaped}{delim}{pattern}{delim} ' +
                '(translated to """{py_pattern}"""): {err}',
                escaped='' if self.delim == '/' else '\\',
                delim=self.delim,
                pattern=self.pattern,
                py_pattern=self.flags + self.py_pattern,
                err=str(e))

    def matches(self, strng):
        SedRegexp.last_regexp = self
        try:
            match = self.compiled.search(strng)
            return match is not None
        except Exception as e:
            raise SedException(
                self.position,
                'Error when searching with regex {escaped}{delim}{pattern}{delim}' +
                ' (translated to """{py_pattern}"""): {err}',
                escaped='' if self.delim == '/' else '\\',
                delim=self.delim,
                pattern=self.pattern,
                py_pattern=self.flags + self.py_pattern,
                err=str(e))

    def subn(self, replacement, strng, globally, count, sed_compatible):
        # re.sub() extended:
        # - an unmatched group returns an empty string rather than None
        #   (http://gromgull.net/blog/2012/10/python-regex-unicode-and-brokenness/)
        # - the nth occurrence is replaced rather than the nth first ones
        #   (https://mail.python.org/pipermail/python-list/2008-December/475132.html)
        SedRegexp.last_regexp = self

        class Nth(object):

            def __init__(self):
                self.matches = 0
                self.prevmatch_end = -1

            def __call__(self, matchobj):
                try:
                    # check for 'empty match' that should not been replaced
                    if sed_compatible \
                       and matchobj.group(0) == '' \
                       and matchobj.start(0) == self.prevmatch_end:
                        # with sed compatablilty this is not really a match
                        # thus we do not insert the replacement string.
                        return ''
                    else:
                        self.matches += 1
                        if self.matches == count \
                           or globally and self.matches > count:
                            # if this is a match we want to replace, calculate the
                            # replacement string for the current match and return it
                            return replacement.expand(matchobj)
                        else:
                            # otherwise just return what was matched instead,
                            # without any changes
                            return matchobj.group(0)
                finally:
                    # remember this match's end position for our
                    # 'empty match'-check the next time around.
                    self.prevmatch_end = matchobj.end(0)

        try:
            strng_res, nsubst = self.compiled.subn(
                Nth(), strng, 0 if globally or sed_compatible else count)
        except re.error as e:
            raise SedException(
                self.position,
                'Error substituting regex {escaped}{delim}{pattern}{delim} ' +
                '(translated to """{py_pattern}"""): {err}',
                escaped='' if self.delim == '/' else '\\',
                delim=self.delim,
                pattern=self.pattern,
                py_pattern=self.flags + self.py_pattern,
                err=str(e))
        # nsubst is the number of subst which would
        # have been made without the redefinition
        return (nsubst >= count), strng_res


# The following classes implement the various forms of addresses and address ranges.
# There is a specialized class for each kind of address range to avoid unneccessary
# if-elif-cascades during processing of the input to optimise runtime.


class AddressLast(object):

    def __init__(self, sed):
        self.sed = sed

    def __str__(self):  # pragma: no cover (only for debugging)
        return '$'

    def __repr__(self):  # pragma: no cover (only for debugging)
        return self.__str__()

    def matches(self):
        return self.sed.is_last_line()


class AddressZero(object):
    """ This class is never actually used during runtime. Instances of this
        class only exist during the compilation of addresses found in the script.
        Their instances are then replaced with instances of the class
        AddressRangeZeroToRegexp which is the only valid application of a 0-address.
    """

    def __init__(self, sed):
        self.sed = sed

    def __str__(self):  # pragma: no cover (only for debugging)
        return '0'

    def __repr__(self):  # pragma: no cover (only for debugging)
        return self.__str__()

    # AddressZero objects only exists during compilation and are
    # never actually used and thus don't need a method matches()
    # def matches(self):
    #     return True


class AddressRegexp(object):
    """ This address implenentation activates if a regexp can be matched
        against the pattern space.
    """

    def __init__(self, sed, regexp):
        self.sed = sed
        self.regexp = regexp

    def __str__(self):  # pragma: no cover (only for debugging)
        return str(self.regexp)

    def __repr__(self):  # pragma: no cover (only for debugging)
        return self.__str__()

    def matches(self):
        return self.regexp.matches(self.sed.PS)


class AddressNum(object):
    """ This address implementation activates if a certain line number
        is reached in the input stream or current input file (if the files
        are processed separately).
    """

    def __init__(self, sed, num):
        self.sed = sed
        self.num = num

    def __str__(self):  # pragma: no cover (only for debugging)
        return str(self.num)

    def __repr__(self):  # pragma: no cover (only for debugging)
        return self.__str__()

    def matches(self):
        return self.sed.file_line_no() == self.num


class AddressStep(object):
    """ This address implementation activates, if a certain line number is reached
        in the input or the line number is bigger than that and the difference modulo
        a given step-number is zero.
        It implements address of the kind <start>~<step> i.e. 5~3 which would activate
        on 5, 8, 11, 14, ...
    """

    def __init__(self, sed, num, step):
        self.sed = sed
        self.num = num
        self.step = step

    def __str__(self):  # pragma: no cover (only for debugging)
        return str(self.num) + '~' + str(self.step)

    def __repr__(self):  # pragma: no cover (only for debugging)
        return self.__str__()

    def matches(self):
        line_no = self.sed.file_line_no()
        if line_no < self.num:
            return False
        return (line_no - self.num) % self.step == 0


class AddressRangeNone(object):
    """ This address range implements a 'alway-active' dummy range and is used for
        all commands that do not have an address associated with it.
    """

    def __init__(self):
        self.first_line = True

    def is_active(self):
        return True

    def __str__(self):  # pragma: no cover (only for debugging)
        return ''

    def __repr__(self):  # pragma: no cover (only for debugging)
        return ''

    def from_as_str(self):  # pragma: no cover (only for debugging)
        return ''

    def to_as_str(self):  # pragma: no cover (only for debugging)
        return ''

    def negated_as_str(self):  # pragma: no cover (only for debugging)
        return ''


class AddressRangeFake(object):
    """ This address range class implements a fake address range that is actually only
        a from-address without a to-address. It activates only for the lines, the stored
        from-address is active for.
    """

    def __init__(self, from_addr):
        self.from_addr = from_addr
        self.first_line = True
        self.set_negate(False)

    def set_negate(self, negate):
        self.active_return = not negate
        self.inactive_return = negate

    def is_active(self):
        if self.from_addr.matches():
            return self.active_return
        else:
            return self.inactive_return

    def __str__(self):  # pragma: no cover (only for debugging)
        return str(self.from_addr) + self.negated_as_str()

    def __repr__(self):  # pragma: no cover (only for debugging)
        return self.__str__()

    def from_as_str(self):  # pragma: no cover (only for debugging)
        return str(self.from_addr)

    def to_as_str(self):  # pragma: no cover (only for debugging)
        return ''

    def negated_as_str(self):  # pragma: no cover (only for debugging)
        if self.active_return:
            return ''
        else:
            return '!'


class AddressRange(object):
    """ This is the abstract base-class of the other address range classes.
        No instance of this class is ever created.
    """

    def __init__(self, from_addr, exclude):
        self.from_addr = from_addr
        self.sed = self.from_addr.sed
        self.exclude = exclude
        self.active = False
        self.set_negate(False)

    def set_negate(self, negate):
        self.first_line_default = negate
        self.first_line = self.first_line_default
        self.exclude_return = self.exclude == negate
        self.active_return = not negate
        self.inactive_return = negate

    def __str__(self):  # pragma: no cover (only for debugging)
        return (self.from_as_str() + ',' +
                self.to_as_str() +
                self.negated_as_str())

    def __repr__(self):  # pragma: no cover (only for debugging)
        return self.__str__()

    def from_as_str(self):  # pragma: no cover (only for debugging)
        return str(self.from_addr)

    def to_as_str(self):  # pragma: no cover (only for debugging)
        return '---'

    def negated_as_str(self):  # pragma: no cover (only for debugging)
        if self.active_return:
            return ''
        else:
            return '!'

    def exclude_as_str(self):  # pragma: no cover (only for debugging)
        if self.exclude:
            return '-'
        else:
            return ''


class AddressRangeToNum(AddressRange):
    """ This address range class implements an address range that starts with
        a given from-address and continues to a certain line number within the input.
    """

    def __init__(self, from_addr, num, exclude):
        super(AddressRangeToNum, self). __init__(from_addr, exclude)
        self.num = num
        self.last_line_no = 0

    def is_active(self):
        if self.active:
            self.first_line = self.first_line_default
            curr_line_no = self.sed.file_line_no()
            if self.last_line_no < curr_line_no:
                self.active = False
                return self.inactive_return
            elif self.last_line_no == curr_line_no:
                self.active = False
                return self.exclude_return
            else:
                return self.active_return
        elif self.from_addr.matches():
            self.first_line = True
            self.last_line_no = self.calc_last_line()
            self.active = True
            return self.active_return
        else:
            return self.inactive_return

    def calc_last_line(self):  # num
        return self.num

    def to_as_str(self):  # pragma: no cover (only for debugging)
        return self.exclude_as_str() + str(self.num)


class AddressRangeToCount(AddressRangeToNum):
    """ This address range class implements the address range that starts with
        a given from-address and ends after a certain number of lines from the input.
    """

    def calc_last_line(self):  # count
        return self.sed.file_line_no() + self.num

    def to_as_str(self):  # pragma: no cover (only for debugging)
        return self.exclude_as_str() + '+' + str(self.num)


class AddressRangeToMultiple(AddressRangeToNum):
    """ This address range class implements an address range that starts with
        a given from-address and ends once the input line number becomes a
        multiple of the specified multiple number.
        It implements address ranges of the kind <from-addr>,~<multiple>
    """

    def calc_last_line(self):
        line_no = self.sed.file_line_no()
        return line_no + self.num - (line_no % self.num)

    def to_as_str(self):  # pragma: no cover (only for debugging)
        return self.exclude_as_str() + '~' + str(self.num)


class AddressRangeToLastLine(AddressRange):
    """ This address range class implemnents an address range that starts with
        a given from-address and ends once in input reaches the last line.
    """

    def is_active(self):
        if self.active:
            self.first_line = self.first_line_default
            if self.sed.is_last_line():
                self.active = False
                return self.exclude_return
            else:
                return self.active_return
        elif self.from_addr.matches():
            self.first_line = True
            self.active = True
            return self.active_return
        else:
            return self.inactive_return

    def to_as_str(self):  # pragma: no cover (only for debugging)
        return self.exclude_as_str() + '$'


class AddressRangeZeroToRegexp(AddressRange):
    """ This address range implements the special address range 0,/regexp/, that
        is active on the first line of input already and ends if the pattern space
        matches the specified regexp.
        This allows to have the first line end the address range which would otherwise
        not be possible, since an address range will always match the start AND the end
        line. The only two exceptions being this Zero-to-Regexp-address and an address
        range activating on the last line of input.
    """

    def __init__(self, from_addr, regexp, exclude):
        super(AddressRangeZeroToRegexp, self). __init__(from_addr, exclude)
        self.regexp = regexp
        self.active = True
        self.next_first_line = True

    def is_active(self):
        if self.active:
            self.first_line = self.next_first_line
            self.next_first_line = False
            if self.regexp.matches(self.sed.PS):
                self.active = False
                return self.exclude_return
            else:
                return self.active_return
        else:
            self.first_line = True
            return self.inactive_return

    def to_as_str(self):  # pragma: no cover (only for debugging)
        return self.exclude_as_str() + str(self.regexp)


class AddressRangeToRegexp(AddressRange):
    """ This address range class implements an address range that starts with
        a given from-address and ends when the pattern space matches the given
        regexp.
    """

    def __init__(self, from_addr, regexp, exclude):
        super(AddressRangeToRegexp, self). __init__(from_addr, exclude)
        self.regexp = regexp

    def is_active(self):
        if self.active:
            self.first_line = self.first_line_default
            if self.regexp.matches(self.sed.PS):
                self.active = False
                return self.exclude_return
            else:
                return self.active_return
        elif self.from_addr.matches():
            self.first_line = True
            self.active = True
            return self.active_return
        else:
            return self.inactive_return

    def to_as_str(self):  # pragma: no cover (only for debugging)
        return self.exclude_as_str() + str(self.regexp)


# All errors in PythonSed are reported through the following exception class


class SedException(Exception):
    """ Implements the error reporting exception in PythonSed.
    """

    def __init__(self, position, message, **params):
        if len(position) > 0:
            self.message = 'sed.py error: {pos}: {msg}'.format(
                pos=position, msg=message.format(**params))
        else:
            self.message = 'sed.py error: {msg}'.format(msg=message.format(**params))

    def __str__(self):  # pragma: no cover (just used in IDE)
        return self.message


# -- Main -------------------------------------------


def do_helphtml():  # pragma: no cover (interactive code not testable with pyunittest)
    if os.path.isfile('sed.html'):
        helpfile = 'sed.html'
    else:
        helpfile = 'https://www.gnu.org/software/sed/manual/sed.html'
    webbrowser.open(helpfile, new=2)


class Filename(object):
    def __init__(self, encoding, filename):
        self.encoding = encoding
        self.filename = filename


class Literal(object):
    def __init__(self, encoding, literal):
        self.encoding = encoding
        self.literal = literal


class ParseArguments(object):

    def __init__(self):
        self.default_encoding = DEFAULT_ENCODING
        self.encoding = None

        parser = argparse.ArgumentParser(
            formatter_class=argparse.RawDescriptionHelpFormatter,
            description=BRIEF,
            epilog="""\
Option -c can be repeated multiple times. The first is going to be used as default \
encoding and for stdout output, writing to files (commands w and W) and reading from \
files (commands r and R). For script literals (-e), script files (-f) and input files \
the last preceding -c option is used to define that part's encoding.

Options -e and -f can be repeated multiple times and add to the commands \
executed for each line of input in the sequence they are specified.

If neither -e nor -f is given, the first positional parameter is taken as \
the script, as if it had been prefixed with -e.""")
<<<<<<< HEAD
    parser.add_argument(
        '-H', '--htmlhelp',
        help='open html help page in web browser',
        action='store_true',
        default=False,
        dest='do_helphtml')
    parser.add_argument(
        '-v', '--version',
        help='display version',
        action='store_true',
        default=False,
        dest='version')
    parser.add_argument(
        '--encoding',
        help='input encoding',
        action='store',
        type=str,
        default=DEFAULT_ENCODING)
    parser.add_argument(
        '-f', '--file',
        help='add script commands from file',
        action='append',
        dest='scripts',
        default=[],
        type=script_file_arg,
        metavar='file')
    parser.add_argument(
        '-e', '--expression',
        help='add script commands from string',
        action='append',
        dest='scripts',
        default=[],
        type=script_string_arg,
        metavar='string')
    parser.add_argument(
        '-i', '--in-place',
        nargs='?',
        help='change input files in place',
        dest='in_place',
        metavar='backup suffix',
        default=0)
    parser.add_argument(
        '-n', '--quiet', '--silent',
        help='print only if requested',
        action='store_true',
        default=False,
        dest='no_autoprint')
    parser.add_argument(
        '-s', '--separate',
        help='consider input files as separate files ' +
        'instead of a continuous stream',
        action='store_true',
        default=False,
        dest='separate')
    parser.add_argument(
        '-p', '--python-syntax',
        help='Python regexp syntax',
        action='store_false',
        default=True,
        dest='sed_compatible')
    parser.add_argument(
        '-r', '-E', '--regexp-extended',
        help='extended regexp syntax',
        action='store_true',
        default=False,
        dest='regexp_extended')
    parser.add_argument(
        '-l', '--line-length',
        help='line length to be used by l command',
        dest='line_length',
        default=70,
        type=int)
    parser.add_argument(
        '-d', '--debug',
        help='dump script and annotate execution on stderr',
        action='store',
        type=int,
        default=0,
        dest='debug')
    parser.add_argument(
        'targets',
        nargs='*',
        help='files to be processed (defaults to stdin if not specified)',
        default=[])
    args = parser.parse_args()
    if (not args.version and
        len(args.scripts) == 0 and
            len(args.targets) == 0):
        parser.print_help()
        raise SedException('', 'No script specified.')
    return args
=======
        parser.add_argument(
            '-H', '--htmlhelp',
            help='open html help page in web browser',
            action='store_true',
            default=False,
            dest='do_helphtml')
        parser.add_argument(
            '-v', '--version',
            help='display version',
            action='store_true',
            default=False,
            dest='version')
        parser.add_argument(
            '-c', '--encoding',
            help='input encoding',
            action='store',
            type=self.encoding_arg,
            default=DEFAULT_ENCODING)
        parser.add_argument(
            '-f', '--file',
            help='add script commands from file',
            action='append',
            dest='scripts',
            default=[],
            type=self.file_arg,
            metavar='file')
        parser.add_argument(
            '-e', '--expression',
            help='add script commands from string',
            action='append',
            dest='scripts',
            default=[],
            type=self.literal_arg,
            metavar='string')
        parser.add_argument(
            '-i', '--in-place',
            nargs='?',
            help='change input files in place',
            type=self.literal_arg,
            dest='in_place',
            metavar='backup suffix',
            default=0)
        parser.add_argument(
            '-n', '--quiet', '--silent',
            help='print only if requested',
            action='store_true',
            default=False,
            dest='no_autoprint')
        parser.add_argument(
            '-s', '--separate',
            help='consider input files as separate files ' +
            'instead of a continuous stream',
            action='store_true',
            default=False,
            dest='separate')
        parser.add_argument(
            '-p', '--python-syntax',
            help='Python regexp syntax',
            action='store_false',
            default=True,
            dest='sed_compatible')
        parser.add_argument(
            '-r', '-E', '--regexp-extended',
            help='extended regexp syntax',
            action='store_true',
            default=False,
            dest='regexp_extended')
        parser.add_argument(
            '-l', '--line-length',
            help='line length to be used by l command',
            dest='line_length',
            default=70,
            type=int)
        parser.add_argument(
            '-d', '--debug',
            help='dump script and annotate execution on stderr',
            action='store',
            type=int,
            default=0,
            dest='debug')
        parser.add_argument(
            'targets',
            nargs='*',
            type=self.file_arg,
            help='files to be processed (defaults to stdin if not specified)',
            default=[])
        self.args = parser.parse_args()
        if (not self.args.version and
            len(self.args.scripts) == 0 and
                len(self.args.targets) == 0):
            parser.print_help()
            raise SedException('', 'No script specified.')

    def __getattr__(self, name):
        if name in self.args:
            return self.args.__getattribute__(name)
        raise AttributeError('Attribute {name} not found'.format(name=name))

    def get_encoding(self):
        if self.encoding:
            return self.encoding
        else:
            return self.default_encoding

    def encoding_arg(self, encoding):
        if self.encoding is None:
            self.default_encoding = encoding
        self.encoding = encoding
        return encoding

    def literal_arg(self, script_literal):
        return Literal(self.get_encoding(), script_literal)

    def file_arg(self, filename):
        return Filename(self.get_encoding(), filename)
>>>>>>> d04e84aa


def main():
    exit_code = 0
    encoding = DEFAULT_ENCODING
    try:
        args = ParseArguments()
        encoding = args.default_encoding

        if args.version:
            DEBUG('{brief}', brief=BRIEF)
            DEBUG('Version: {vers}', vers=VERSION)
            return 0
        elif args.do_helphtml:  # pragma: no cover (interactive code can not be tested)
            do_helphtml()
            return 0
        sed = Sed()
<<<<<<< HEAD
        sed.encoding = args.encoding
=======
        sed.encoding = encoding
>>>>>>> d04e84aa
        sed.no_autoprint = args.no_autoprint
        sed.regexp_extended = args.regexp_extended

        if args.in_place is None:
            sed.in_place = ''
<<<<<<< HEAD
        elif type(args.in_place) != str and (not PY2 or type(args.in_place) != unicode):
            sed.in_place = None
        else:
            sed.in_place = args.in_place
=======
        elif isinstance(args.in_place, Literal):
            sed.in_place = make_unicode(args.in_place.literal, args.in_place.encoding)
        else:
            sed.in_place = None
>>>>>>> d04e84aa

        sed.line_length = args.line_length
        sed.debug = args.debug
        sed.separate = args.separate
        sed.sed_compatible = args.sed_compatible
        targets = args.targets
        scripts = args.scripts
        if len(scripts) == 0:
            # at this point we know targets is
            # not empty because that was checked
            # in ParseArguments.__init__() already
            scripts = targets.pop(0)
            scripts = [Literal(scripts.encoding, scripts.filename)]
        for script in scripts:
            if isinstance(script, Filename):
                sed.load_script(script.filename, encoding=script.encoding)
            else:
<<<<<<< HEAD
                sed.load_string(script)
=======
                sed.load_string(script.literal, encoding=script.encoding)
        targets = list((target.encoding, target.filename) for target in targets)
>>>>>>> d04e84aa
        sed.apply(targets, output=sys.stdout)
        exit_code = sed.exit_code
    except SedException as e:
        DEBUG('{msg}', msg=e.message)
        exit_code = 1
    except:  # noqa: E722  # pragma: no cover (only happening for programming errors)
<<<<<<< HEAD
        traceback.print_exception(*sys.exc_info(), file=sys.stderr)
=======
        byteStream = BytesIO()
        traceback.print_exception(*sys.exc_info(), file=byteStream)
        sys.stderr.write(make_unicode(byteStream.getvalue(), encoding))
        del byteStream
>>>>>>> d04e84aa
        exit_code = 1
    return exit_code


if __name__ == '__main__':
    sys.exit(main())  # pragma: no cover (not executed in unittest)<|MERGE_RESOLUTION|>--- conflicted
+++ resolved
@@ -2,11 +2,7 @@
 # -*- coding: utf-8 -*-
 
 from __future__ import print_function, unicode_literals
-<<<<<<< HEAD
-from io import open, StringIO
-=======
 from io import open, StringIO, BytesIO
->>>>>>> d04e84aa
 from tempfile import NamedTemporaryFile
 
 import argparse
@@ -19,11 +15,7 @@
 import webbrowser
 
 
-<<<<<<< HEAD
-__updated__ = '2021-05-13 12:57:55'
-=======
 __updated__ = '2021-05-21 19:14:11'
->>>>>>> d04e84aa
 
 BRIEF = """
 sed.py - python sed module and command line utility\
@@ -377,19 +369,11 @@
         self.script_idx += 1
         self.strg_idx += 1
         lineno = 0
-<<<<<<< HEAD
-        unicode_strg = make_unicode(strg, self.sed.encoding)
-        for line in unicode_strg.split('\n'):
-            lineno += 1
-            self._add(ScriptLine(
-                          self.sed.encoding,
-=======
         unicode_strg = make_unicode(strg, encoding)
         for line in unicode_strg.split('\n'):
             lineno += 1
             self._add(ScriptLine(
                           encoding,
->>>>>>> d04e84aa
                           line,
                           lineno,
                           self.script_idx,
@@ -403,11 +387,7 @@
         self.script_idx += 1
         self.file_idx += 1
         lineno = 0
-<<<<<<< HEAD
-        filename = make_unicode(filename, encoding)
-=======
         filename = make_unicode(filename, sys.getfilesystemencoding())
->>>>>>> d04e84aa
         if not os.path.exists(filename):
             raise SedException('', 'Script file {file} does not exist.', file=filename)
         try:
@@ -415,11 +395,7 @@
                 for line in f.readlines():
                     lineno += 1
                     self._add(ScriptLine(
-<<<<<<< HEAD
-                                    self.sed.encoding,
-=======
                                     encoding,
->>>>>>> d04e84aa
                                     line,
                                     lineno,
                                     self.script_idx,
@@ -431,11 +407,7 @@
         # if last line is continued, add another
         # empty line to resolve continuation
         if self.last_line.is_continued:
-<<<<<<< HEAD
-            self._add(ScriptLine(self.sed.encoding, '\n', lineno + 1,
-=======
             self._add(ScriptLine(encoding, '\n', lineno + 1,
->>>>>>> d04e84aa
                                  self.script_idx, self.file_idx, None))
 
     def add_object(self, script_stream, encoding):
@@ -445,11 +417,7 @@
         for line in script_stream.readlines():
             lineno += 1
             self._add(ScriptLine(
-<<<<<<< HEAD
-                            self.sed.encoding,
-=======
                             encoding,
->>>>>>> d04e84aa
                             line,
                             lineno,
                             self.script_idx,
@@ -458,11 +426,7 @@
         # if last line is continued, add another
         # empty line to resolve continuation
         if self.last_line.is_continued:
-<<<<<<< HEAD
-            self._add(ScriptLine(self.sed.encoding, '\n', lineno + 1,
-=======
             self._add(ScriptLine(encoding, '\n', lineno + 1,
->>>>>>> d04e84aa
                                  self.script_idx, self.obj_idx, None))
 
     def _add(self, script_line):
@@ -731,11 +695,7 @@
                 unesc.append(int_num)
                 try:
                     # let's try if we can decode this to unicode yet
-<<<<<<< HEAD
-                    return strg, pystrg, unesc.decode(self.sed.encoding)
-=======
                     return strg, pystrg, unesc.decode(self.script_line.encoding)
->>>>>>> d04e84aa
                 except UnicodeDecodeError:
                     # we do not have enough bytes yet, let's check if there is more available
                     if self.look_ahead('\\', 'dox0'):
@@ -746,11 +706,7 @@
                         raise SedException(
                             pos,
                             'Incomplete byte escape data for a valid character in encoding {enc}',
-<<<<<<< HEAD
-                            enc=self.sed.encoding)
-=======
                             enc=self.script_line.encoding)
->>>>>>> d04e84aa
         else:
             if (char in 'AZ' and place == PLACE_REGEXP  # noqa: E127
                   or char in 'dD' and place & (PLACE_REGEXP + PLACE_CHRSET)):
@@ -1245,11 +1201,7 @@
         if strng is None:  # pragma: no cover (debug only)
             yield ''
             return
-<<<<<<< HEAD
-        byteArray = bytearray(strng, self.encoding)
-=======
         byteArray = bytearray(strng, self.writer.current_encoding)
->>>>>>> d04e84aa
         x = ''
         for c in byteArray:
             if 32 <= c <= 127:
@@ -1396,11 +1348,7 @@
             while self.PS is not None:
                 matched, command = False, first_cmd
                 if self.debug > 0:
-<<<<<<< HEAD
-                    DEBUG('############### new cycle'.ljust(self.line_length, '#'))
-=======
                     DEBUG('############### new cycle '.ljust(self.line_length, '#'))
->>>>>>> d04e84aa
                     DEBUG('Auto Print: {ap}', ap='Off' if self.no_autoprint else 'On')
                     DEBUG('Input File: {fle}[{idx}]',
                           fle=self.reader.source_file_name,
@@ -1421,11 +1369,8 @@
                           fle=self.reader.source_file_name,
                           idx=self.reader.line_number)
                     DEBUG('Output To : {fle}', fle=self.writer.current_filename)
-<<<<<<< HEAD
-=======
                     DEBUG('Last Command: {cmd}', cmd=last_relevant_command)
                     DEBUG('Pattern space is None: {flag}', flag=(self.PS is None))
->>>>>>> d04e84aa
                 if not (self.no_autoprint
                         or last_relevant_command in 'DQ'
                         or self.PS is None):
@@ -1505,14 +1450,9 @@
 class Writer (object):
 
     def __init__(self, output, encoding, in_place, debug=0):
-<<<<<<< HEAD
-        self.encoding = encoding
-        self.in_place = make_unicode(in_place, encoding)
-=======
         self.default_encoding = encoding
         self.current_encoding = encoding
         self.in_place = make_unicode(in_place, sys.getfilesystemencoding())
->>>>>>> d04e84aa
         self.debug = debug
         self.output_lines = []
         self.open_files = {}
@@ -1522,15 +1462,9 @@
         self.inplace_filenames = {}
         if in_place is None:
             if type(output) == str or PY2 and type(output) == unicode:
-<<<<<<< HEAD
-                self.current_filename = make_unicode(output, self.encoding)
-                try:
-                    self.current_output = open(self.current_filename, 'wt', encoding=self.encoding)
-=======
                 self.current_filename = make_unicode(output, sys.getfilesystemencoding())
                 try:
                     self.current_output = open(self.current_filename, 'wt', encoding=encoding)
->>>>>>> d04e84aa
                     self.current_output_opened = True
                 except Exception as e:
                     raise SedException(
@@ -1549,9 +1483,6 @@
             # that expects unicode to be written to. That means, if a stream
             # is passed in as output to sed.apply, THAT stream must accept
             # unicode data as well.
-<<<<<<< HEAD
-            self.current_output.write(line+'\n')
-=======
             try:
                 # if PY2:
                 #     self.current_output.write((line+'\n').encode(self.current_encoding))
@@ -1560,7 +1491,6 @@
             except:
                sys.stderr.write(traceback.format_exc())
                sys.exit(1)
->>>>>>> d04e84aa
         self.output_lines.extend(lne+'\n' for lne in line.split('\n'))
 
     def add_write_file(self, filename):
@@ -1572,11 +1502,7 @@
             elif filename == '/dev/stderr':
                 self.open_files['/dev/stderr'] = sys.stderr
             else:
-<<<<<<< HEAD
-                self.open_files[filename] = open(filename, 'wt', encoding=self.encoding)
-=======
                 self.open_files[filename] = open(filename, 'wt', encoding=self.default_encoding)
->>>>>>> d04e84aa
 
     def write_to_file(self, filename, line):
         open_file = self.open_files.get(filename)
@@ -1627,7 +1553,7 @@
     def finish(self):
         if self.current_output_opened:
             if self.in_place is not None:
-                try:  # pragma: no cover (should never happen)
+                try:
                     self.close_inplace()
                 except IOError:  # pragma: no cover (should never happen)
                     pass
@@ -1666,22 +1592,14 @@
             if type(inputs) != list:
                 self.inputs = [inputs]
             else:
-<<<<<<< HEAD
-                self.inputs = inputs
-=======
                 self.inputs = list(inputs)  # create copy of incoming list
->>>>>>> d04e84aa
             if len(self.inputs) == 0 or \
                len(self.inputs) == 1 \
                and not self.inputs[0]:  # empty or None
                 self.inputs = [sys.stdin]
 
-<<<<<<< HEAD
-        self.encoding = encoding
-=======
         self.default_encoding = encoding
         self.current_input_encoding = encoding
->>>>>>> d04e84aa
         self.line = ''
         self.line_number = 0
         self.source_file_name = None
@@ -1696,19 +1614,6 @@
         if len(files) == 0:
             raise SedException(
                 '', 'Can not use stdin as input for inplace-editing.')
-<<<<<<< HEAD
-        for open_file in files:
-            if open_file is None:
-                raise SedException(
-                    '', 'Can not use stdin as input for inplace-editing.')
-            elif not (type(open_file) == str or PY2 and type(open_file) == unicode):
-                raise SedException(
-                    '',
-                    'Can not use streams, files or literals as input for inplace-editing.')
-            elif open_file in ['-', '/dev/stdin', '-', '/dev/stdin']:
-                raise SedException(
-                    '', 'Can not use stdin as input for inplace-editing.')
-=======
         for fle in files:
             if type(fle) == tuple:  # do we have an (encoding,input) tuple
                 fle = fle[1]
@@ -1718,7 +1623,6 @@
             elif not (type(fle) == str or PY2 and type(fle) == unicode):
                 raise SedException(
                     '', 'Can not use streams, files or literals as input for inplace-editing.')
->>>>>>> d04e84aa
 
     def open_next(self):
         if len(self.inputs) == 0:
@@ -1726,13 +1630,6 @@
             self.input_stream_opened = False
             return
         self.open_index += 1
-<<<<<<< HEAD
-        next_input = self.inputs.pop(0)
-        if type(next_input) == list:
-            result = ''
-            for lne in next_input:
-                lne = make_unicode(lne, self.encoding)
-=======
 
         next_input = self.inputs.pop(0)
         if type(next_input) == tuple:
@@ -1745,7 +1642,6 @@
             result = ''
             for lne in next_input:
                 lne = make_unicode(lne, self.current_input_encoding)
->>>>>>> d04e84aa
                 result += lne
                 if not lne.endswith('\n'):
                     result += '\n'
@@ -1754,20 +1650,12 @@
             self.input_stream_opened = True
         elif type(next_input) == str or PY2 and type(next_input) == unicode:
             try:
-<<<<<<< HEAD
-                self.source_file_name = make_unicode(next_input, self.encoding)
-=======
                 self.source_file_name = make_unicode(next_input, sys.getfilesystemencoding())
->>>>>>> d04e84aa
             except UnicodeDecodeError as e:
                 raise SedException(
                     '', 'Unable to convert file name {fle} to unicode using encoding {enc}',
                     fle=codecs.getdecoder('latin1', 'replace')(next_input)[0],
-<<<<<<< HEAD
-                    enc=self.encoding)
-=======
                     enc=sys.getfilesystemencoding())
->>>>>>> d04e84aa
 
             if self.source_file_name in ['-', '/dev/stdin']:
                 self.input_stream = sys.stdin
@@ -1776,21 +1664,13 @@
             else:
                 self.input_stream_opened = True
                 try:
-<<<<<<< HEAD
-                    self.input_stream = open(self.source_file_name, 'rt', encoding=self.encoding)
-=======
                     self.input_stream = open(self.source_file_name, 'rt',
                                              encoding=self.current_input_encoding)
->>>>>>> d04e84aa
                 except IOError as e:
                     raise SedException(
                         '', 'Unable to open input file {file}: {err}',
                         file=self.source_file_name,
-<<<<<<< HEAD
-                        err=make_unicode(str(e), self.encoding))
-=======
                         err=make_unicode(str(e), self.default_encoding))
->>>>>>> d04e84aa
         else:
             self.input_stream = next_input
             self.source_file_name = '<stream[{}]>'.format(self.open_index)
@@ -1814,11 +1694,7 @@
         return self.line
 
     def next_line(self):
-<<<<<<< HEAD
-        return make_unicode(self.input_stream.readline(), self.encoding)
-=======
         return make_unicode(self.input_stream.readline(), self.current_input_encoding)
->>>>>>> d04e84aa
 
     def readline_from_file(self, filename):
         if filename not in self.open_files:
@@ -1829,11 +1705,7 @@
                     self.open_files['/dev/stdin'] = open_file
                     self.open_files['-'] = open_file
                 else:
-<<<<<<< HEAD
-                    open_file = open(filename, 'rt', encoding=self.encoding)
-=======
                     open_file = open(filename, 'rt', encoding=self.default_encoding)
->>>>>>> d04e84aa
                     self.open_files[filename] = open_file
             except IOError:
                 self.open_files[filename] = None
@@ -1843,11 +1715,7 @@
         if open_file is None:
             return ''
         try:
-<<<<<<< HEAD
-            line = make_unicode(open_file.readline(), self.encoding)
-=======
             line = make_unicode(open_file.readline(), self.default_encoding)
->>>>>>> d04e84aa
         except IOError:  # pragma: no cover (not testable)
             line = ''
         if len(line) == 0:
@@ -1921,22 +1789,14 @@
     def open_next(self):
         ReaderUnbufferedOneStream.open_next(self)
         if self.input_stream:
-<<<<<<< HEAD
-            self.nextline = make_unicode(self.input_stream.readline(), self.encoding)
-=======
             self.nextline = make_unicode(self.input_stream.readline(),
                                          self.current_input_encoding)
->>>>>>> d04e84aa
 
     def next_line(self):
         if self.nextline != '':
             line = self.nextline
-<<<<<<< HEAD
-            self.nextline = make_unicode(self.input_stream.readline(), self.encoding)
-=======
             self.nextline = make_unicode(self.input_stream.readline(),
                                          self.current_input_encoding)
->>>>>>> d04e84aa
             return line
         else:
             return ''
@@ -2617,10 +2477,10 @@
         return self.next
 
 
-class Command_z(Command_a):
+class Command_z(Command):
 
     def apply(self, sed):
-        sed.PS = self.text
+        sed.PS = ''
         return self.next
 
 
@@ -3416,99 +3276,6 @@
 
 If neither -e nor -f is given, the first positional parameter is taken as \
 the script, as if it had been prefixed with -e.""")
-<<<<<<< HEAD
-    parser.add_argument(
-        '-H', '--htmlhelp',
-        help='open html help page in web browser',
-        action='store_true',
-        default=False,
-        dest='do_helphtml')
-    parser.add_argument(
-        '-v', '--version',
-        help='display version',
-        action='store_true',
-        default=False,
-        dest='version')
-    parser.add_argument(
-        '--encoding',
-        help='input encoding',
-        action='store',
-        type=str,
-        default=DEFAULT_ENCODING)
-    parser.add_argument(
-        '-f', '--file',
-        help='add script commands from file',
-        action='append',
-        dest='scripts',
-        default=[],
-        type=script_file_arg,
-        metavar='file')
-    parser.add_argument(
-        '-e', '--expression',
-        help='add script commands from string',
-        action='append',
-        dest='scripts',
-        default=[],
-        type=script_string_arg,
-        metavar='string')
-    parser.add_argument(
-        '-i', '--in-place',
-        nargs='?',
-        help='change input files in place',
-        dest='in_place',
-        metavar='backup suffix',
-        default=0)
-    parser.add_argument(
-        '-n', '--quiet', '--silent',
-        help='print only if requested',
-        action='store_true',
-        default=False,
-        dest='no_autoprint')
-    parser.add_argument(
-        '-s', '--separate',
-        help='consider input files as separate files ' +
-        'instead of a continuous stream',
-        action='store_true',
-        default=False,
-        dest='separate')
-    parser.add_argument(
-        '-p', '--python-syntax',
-        help='Python regexp syntax',
-        action='store_false',
-        default=True,
-        dest='sed_compatible')
-    parser.add_argument(
-        '-r', '-E', '--regexp-extended',
-        help='extended regexp syntax',
-        action='store_true',
-        default=False,
-        dest='regexp_extended')
-    parser.add_argument(
-        '-l', '--line-length',
-        help='line length to be used by l command',
-        dest='line_length',
-        default=70,
-        type=int)
-    parser.add_argument(
-        '-d', '--debug',
-        help='dump script and annotate execution on stderr',
-        action='store',
-        type=int,
-        default=0,
-        dest='debug')
-    parser.add_argument(
-        'targets',
-        nargs='*',
-        help='files to be processed (defaults to stdin if not specified)',
-        default=[])
-    args = parser.parse_args()
-    if (not args.version and
-        len(args.scripts) == 0 and
-            len(args.targets) == 0):
-        parser.print_help()
-        raise SedException('', 'No script specified.')
-    return args
-=======
         parser.add_argument(
             '-H', '--htmlhelp',
             help='open html help page in web browser',
@@ -3624,7 +3391,6 @@
 
     def file_arg(self, filename):
         return Filename(self.get_encoding(), filename)
->>>>>>> d04e84aa
 
 
 def main():
@@ -3642,27 +3408,16 @@
             do_helphtml()
             return 0
         sed = Sed()
-<<<<<<< HEAD
-        sed.encoding = args.encoding
-=======
         sed.encoding = encoding
->>>>>>> d04e84aa
         sed.no_autoprint = args.no_autoprint
         sed.regexp_extended = args.regexp_extended
 
         if args.in_place is None:
             sed.in_place = ''
-<<<<<<< HEAD
-        elif type(args.in_place) != str and (not PY2 or type(args.in_place) != unicode):
-            sed.in_place = None
-        else:
-            sed.in_place = args.in_place
-=======
         elif isinstance(args.in_place, Literal):
             sed.in_place = make_unicode(args.in_place.literal, args.in_place.encoding)
         else:
             sed.in_place = None
->>>>>>> d04e84aa
 
         sed.line_length = args.line_length
         sed.debug = args.debug
@@ -3680,26 +3435,18 @@
             if isinstance(script, Filename):
                 sed.load_script(script.filename, encoding=script.encoding)
             else:
-<<<<<<< HEAD
-                sed.load_string(script)
-=======
                 sed.load_string(script.literal, encoding=script.encoding)
         targets = list((target.encoding, target.filename) for target in targets)
->>>>>>> d04e84aa
         sed.apply(targets, output=sys.stdout)
         exit_code = sed.exit_code
     except SedException as e:
         DEBUG('{msg}', msg=e.message)
         exit_code = 1
     except:  # noqa: E722  # pragma: no cover (only happening for programming errors)
-<<<<<<< HEAD
-        traceback.print_exception(*sys.exc_info(), file=sys.stderr)
-=======
         byteStream = BytesIO()
         traceback.print_exception(*sys.exc_info(), file=byteStream)
         sys.stderr.write(make_unicode(byteStream.getvalue(), encoding))
         del byteStream
->>>>>>> d04e84aa
         exit_code = 1
     return exit_code
 
